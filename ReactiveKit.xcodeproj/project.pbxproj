// !$*UTF8*$!
{
	archiveVersion = 1;
	classes = {
	};
	objectVersion = 46;
	objects = {

/* Begin PBXBuildFile section */
		08788B2E2411609D0011CB5E /* Deferred.swift in Sources */ = {isa = PBXBuildFile; fileRef = 08788B2D2411609D0011CB5E /* Deferred.swift */; };
		08788B2F2411609D0011CB5E /* Deferred.swift in Sources */ = {isa = PBXBuildFile; fileRef = 08788B2D2411609D0011CB5E /* Deferred.swift */; };
		08788B302411609D0011CB5E /* Deferred.swift in Sources */ = {isa = PBXBuildFile; fileRef = 08788B2D2411609D0011CB5E /* Deferred.swift */; };
		08788B312411609D0011CB5E /* Deferred.swift in Sources */ = {isa = PBXBuildFile; fileRef = 08788B2D2411609D0011CB5E /* Deferred.swift */; };
		08788B392411C5D00011CB5E /* Empty.swift in Sources */ = {isa = PBXBuildFile; fileRef = 08788B382411C5D00011CB5E /* Empty.swift */; };
		08788B3A2411C5F30011CB5E /* Empty.swift in Sources */ = {isa = PBXBuildFile; fileRef = 08788B382411C5D00011CB5E /* Empty.swift */; };
		08788B3B2411C5F30011CB5E /* Empty.swift in Sources */ = {isa = PBXBuildFile; fileRef = 08788B382411C5D00011CB5E /* Empty.swift */; };
		08788B3C2411C5F40011CB5E /* Empty.swift in Sources */ = {isa = PBXBuildFile; fileRef = 08788B382411C5D00011CB5E /* Empty.swift */; };
		08B5D54E23A68647000AE983 /* PublishedTests.swift in Sources */ = {isa = PBXBuildFile; fileRef = 08B5D54C23A68618000AE983 /* PublishedTests.swift */; };
		16C33B841BEFBAC900A0DBE0 /* ReactiveKit.h in Headers */ = {isa = PBXBuildFile; fileRef = ECBCCDD31BEB6B9A00723476 /* ReactiveKit.h */; settings = {ATTRIBUTES = (Public, ); }; };
		16C33B851BEFBAC900A0DBE0 /* ReactiveKit.h in Headers */ = {isa = PBXBuildFile; fileRef = ECBCCDD31BEB6B9A00723476 /* ReactiveKit.h */; settings = {ATTRIBUTES = (Public, ); }; };
		16D30EBD1D6595AB00C2435D /* ReactiveKit.h in Headers */ = {isa = PBXBuildFile; fileRef = ECBCCDD31BEB6B9A00723476 /* ReactiveKit.h */; settings = {ATTRIBUTES = (Public, ); }; };
		EC430ED923735833003243B2 /* Atomic.swift in Sources */ = {isa = PBXBuildFile; fileRef = EC430ED823735833003243B2 /* Atomic.swift */; };
		EC430EDA23735833003243B2 /* Atomic.swift in Sources */ = {isa = PBXBuildFile; fileRef = EC430ED823735833003243B2 /* Atomic.swift */; };
		EC430EDB23735833003243B2 /* Atomic.swift in Sources */ = {isa = PBXBuildFile; fileRef = EC430ED823735833003243B2 /* Atomic.swift */; };
		EC430EDC23735833003243B2 /* Atomic.swift in Sources */ = {isa = PBXBuildFile; fileRef = EC430ED823735833003243B2 /* Atomic.swift */; };
		EC48D30D224FB5C400284EA0 /* SignalProtocol+Utilities.swift in Sources */ = {isa = PBXBuildFile; fileRef = EC48D2F1224FB5C400284EA0 /* SignalProtocol+Utilities.swift */; };
		EC48D30E224FB5C400284EA0 /* SignalProtocol+Utilities.swift in Sources */ = {isa = PBXBuildFile; fileRef = EC48D2F1224FB5C400284EA0 /* SignalProtocol+Utilities.swift */; };
		EC48D30F224FB5C400284EA0 /* SignalProtocol+Utilities.swift in Sources */ = {isa = PBXBuildFile; fileRef = EC48D2F1224FB5C400284EA0 /* SignalProtocol+Utilities.swift */; };
		EC48D310224FB5C400284EA0 /* SignalProtocol+Utilities.swift in Sources */ = {isa = PBXBuildFile; fileRef = EC48D2F1224FB5C400284EA0 /* SignalProtocol+Utilities.swift */; };
		EC48D311224FB5C400284EA0 /* Observer.swift in Sources */ = {isa = PBXBuildFile; fileRef = EC48D2F2224FB5C400284EA0 /* Observer.swift */; };
		EC48D312224FB5C400284EA0 /* Observer.swift in Sources */ = {isa = PBXBuildFile; fileRef = EC48D2F2224FB5C400284EA0 /* Observer.swift */; };
		EC48D313224FB5C400284EA0 /* Observer.swift in Sources */ = {isa = PBXBuildFile; fileRef = EC48D2F2224FB5C400284EA0 /* Observer.swift */; };
		EC48D314224FB5C400284EA0 /* Observer.swift in Sources */ = {isa = PBXBuildFile; fileRef = EC48D2F2224FB5C400284EA0 /* Observer.swift */; };
		EC48D315224FB5C400284EA0 /* SignalProtocol+Monad.swift in Sources */ = {isa = PBXBuildFile; fileRef = EC48D2F3224FB5C400284EA0 /* SignalProtocol+Monad.swift */; };
		EC48D316224FB5C400284EA0 /* SignalProtocol+Monad.swift in Sources */ = {isa = PBXBuildFile; fileRef = EC48D2F3224FB5C400284EA0 /* SignalProtocol+Monad.swift */; };
		EC48D317224FB5C400284EA0 /* SignalProtocol+Monad.swift in Sources */ = {isa = PBXBuildFile; fileRef = EC48D2F3224FB5C400284EA0 /* SignalProtocol+Monad.swift */; };
		EC48D318224FB5C400284EA0 /* SignalProtocol+Monad.swift in Sources */ = {isa = PBXBuildFile; fileRef = EC48D2F3224FB5C400284EA0 /* SignalProtocol+Monad.swift */; };
		EC48D319224FB5C400284EA0 /* SignalProtocol+Combining.swift in Sources */ = {isa = PBXBuildFile; fileRef = EC48D2F4224FB5C400284EA0 /* SignalProtocol+Combining.swift */; };
		EC48D31A224FB5C400284EA0 /* SignalProtocol+Combining.swift in Sources */ = {isa = PBXBuildFile; fileRef = EC48D2F4224FB5C400284EA0 /* SignalProtocol+Combining.swift */; };
		EC48D31B224FB5C400284EA0 /* SignalProtocol+Combining.swift in Sources */ = {isa = PBXBuildFile; fileRef = EC48D2F4224FB5C400284EA0 /* SignalProtocol+Combining.swift */; };
		EC48D31C224FB5C400284EA0 /* SignalProtocol+Combining.swift in Sources */ = {isa = PBXBuildFile; fileRef = EC48D2F4224FB5C400284EA0 /* SignalProtocol+Combining.swift */; };
		EC48D31D224FB5C400284EA0 /* Property.swift in Sources */ = {isa = PBXBuildFile; fileRef = EC48D2F5224FB5C400284EA0 /* Property.swift */; };
		EC48D31E224FB5C400284EA0 /* Property.swift in Sources */ = {isa = PBXBuildFile; fileRef = EC48D2F5224FB5C400284EA0 /* Property.swift */; };
		EC48D31F224FB5C400284EA0 /* Property.swift in Sources */ = {isa = PBXBuildFile; fileRef = EC48D2F5224FB5C400284EA0 /* Property.swift */; };
		EC48D320224FB5C400284EA0 /* Property.swift in Sources */ = {isa = PBXBuildFile; fileRef = EC48D2F5224FB5C400284EA0 /* Property.swift */; };
		EC48D321224FB5C400284EA0 /* LoadingProperty.swift in Sources */ = {isa = PBXBuildFile; fileRef = EC48D2F6224FB5C400284EA0 /* LoadingProperty.swift */; };
		EC48D322224FB5C400284EA0 /* LoadingProperty.swift in Sources */ = {isa = PBXBuildFile; fileRef = EC48D2F6224FB5C400284EA0 /* LoadingProperty.swift */; };
		EC48D323224FB5C400284EA0 /* LoadingProperty.swift in Sources */ = {isa = PBXBuildFile; fileRef = EC48D2F6224FB5C400284EA0 /* LoadingProperty.swift */; };
		EC48D324224FB5C400284EA0 /* LoadingProperty.swift in Sources */ = {isa = PBXBuildFile; fileRef = EC48D2F6224FB5C400284EA0 /* LoadingProperty.swift */; };
		EC48D325224FB5C400284EA0 /* Signal.Event.swift in Sources */ = {isa = PBXBuildFile; fileRef = EC48D2F7224FB5C400284EA0 /* Signal.Event.swift */; };
		EC48D326224FB5C400284EA0 /* Signal.Event.swift in Sources */ = {isa = PBXBuildFile; fileRef = EC48D2F7224FB5C400284EA0 /* Signal.Event.swift */; };
		EC48D327224FB5C400284EA0 /* Signal.Event.swift in Sources */ = {isa = PBXBuildFile; fileRef = EC48D2F7224FB5C400284EA0 /* Signal.Event.swift */; };
		EC48D328224FB5C400284EA0 /* Signal.Event.swift in Sources */ = {isa = PBXBuildFile; fileRef = EC48D2F7224FB5C400284EA0 /* Signal.Event.swift */; };
		EC48D329224FB5C400284EA0 /* SignalProtocol+Threading.swift in Sources */ = {isa = PBXBuildFile; fileRef = EC48D2F8224FB5C400284EA0 /* SignalProtocol+Threading.swift */; };
		EC48D32A224FB5C400284EA0 /* SignalProtocol+Threading.swift in Sources */ = {isa = PBXBuildFile; fileRef = EC48D2F8224FB5C400284EA0 /* SignalProtocol+Threading.swift */; };
		EC48D32B224FB5C400284EA0 /* SignalProtocol+Threading.swift in Sources */ = {isa = PBXBuildFile; fileRef = EC48D2F8224FB5C400284EA0 /* SignalProtocol+Threading.swift */; };
		EC48D32C224FB5C400284EA0 /* SignalProtocol+Threading.swift in Sources */ = {isa = PBXBuildFile; fileRef = EC48D2F8224FB5C400284EA0 /* SignalProtocol+Threading.swift */; };
		EC48D32D224FB5C400284EA0 /* SignalProtocol+Optional.swift in Sources */ = {isa = PBXBuildFile; fileRef = EC48D2F9224FB5C400284EA0 /* SignalProtocol+Optional.swift */; };
		EC48D32E224FB5C400284EA0 /* SignalProtocol+Optional.swift in Sources */ = {isa = PBXBuildFile; fileRef = EC48D2F9224FB5C400284EA0 /* SignalProtocol+Optional.swift */; };
		EC48D32F224FB5C400284EA0 /* SignalProtocol+Optional.swift in Sources */ = {isa = PBXBuildFile; fileRef = EC48D2F9224FB5C400284EA0 /* SignalProtocol+Optional.swift */; };
		EC48D330224FB5C400284EA0 /* SignalProtocol+Optional.swift in Sources */ = {isa = PBXBuildFile; fileRef = EC48D2F9224FB5C400284EA0 /* SignalProtocol+Optional.swift */; };
		EC48D331224FB5C400284EA0 /* Deprecations.swift in Sources */ = {isa = PBXBuildFile; fileRef = EC48D2FA224FB5C400284EA0 /* Deprecations.swift */; };
		EC48D332224FB5C400284EA0 /* Deprecations.swift in Sources */ = {isa = PBXBuildFile; fileRef = EC48D2FA224FB5C400284EA0 /* Deprecations.swift */; };
		EC48D333224FB5C400284EA0 /* Deprecations.swift in Sources */ = {isa = PBXBuildFile; fileRef = EC48D2FA224FB5C400284EA0 /* Deprecations.swift */; };
		EC48D334224FB5C400284EA0 /* Deprecations.swift in Sources */ = {isa = PBXBuildFile; fileRef = EC48D2FA224FB5C400284EA0 /* Deprecations.swift */; };
		EC48D335224FB5C400284EA0 /* SignalProtocol.swift in Sources */ = {isa = PBXBuildFile; fileRef = EC48D2FB224FB5C400284EA0 /* SignalProtocol.swift */; };
		EC48D336224FB5C400284EA0 /* SignalProtocol.swift in Sources */ = {isa = PBXBuildFile; fileRef = EC48D2FB224FB5C400284EA0 /* SignalProtocol.swift */; };
		EC48D337224FB5C400284EA0 /* SignalProtocol.swift in Sources */ = {isa = PBXBuildFile; fileRef = EC48D2FB224FB5C400284EA0 /* SignalProtocol.swift */; };
		EC48D338224FB5C400284EA0 /* SignalProtocol.swift in Sources */ = {isa = PBXBuildFile; fileRef = EC48D2FB224FB5C400284EA0 /* SignalProtocol.swift */; };
		EC48D339224FB5C400284EA0 /* Lock.swift in Sources */ = {isa = PBXBuildFile; fileRef = EC48D2FC224FB5C400284EA0 /* Lock.swift */; };
		EC48D33A224FB5C400284EA0 /* Lock.swift in Sources */ = {isa = PBXBuildFile; fileRef = EC48D2FC224FB5C400284EA0 /* Lock.swift */; };
		EC48D33B224FB5C400284EA0 /* Lock.swift in Sources */ = {isa = PBXBuildFile; fileRef = EC48D2FC224FB5C400284EA0 /* Lock.swift */; };
		EC48D33C224FB5C400284EA0 /* Lock.swift in Sources */ = {isa = PBXBuildFile; fileRef = EC48D2FC224FB5C400284EA0 /* Lock.swift */; };
		EC48D33D224FB5C400284EA0 /* SignalProtocol+ErrorHandling.swift in Sources */ = {isa = PBXBuildFile; fileRef = EC48D2FD224FB5C400284EA0 /* SignalProtocol+ErrorHandling.swift */; };
		EC48D33E224FB5C400284EA0 /* SignalProtocol+ErrorHandling.swift in Sources */ = {isa = PBXBuildFile; fileRef = EC48D2FD224FB5C400284EA0 /* SignalProtocol+ErrorHandling.swift */; };
		EC48D33F224FB5C400284EA0 /* SignalProtocol+ErrorHandling.swift in Sources */ = {isa = PBXBuildFile; fileRef = EC48D2FD224FB5C400284EA0 /* SignalProtocol+ErrorHandling.swift */; };
		EC48D340224FB5C400284EA0 /* SignalProtocol+ErrorHandling.swift in Sources */ = {isa = PBXBuildFile; fileRef = EC48D2FD224FB5C400284EA0 /* SignalProtocol+ErrorHandling.swift */; };
		EC48D341224FB5C400284EA0 /* Disposable.swift in Sources */ = {isa = PBXBuildFile; fileRef = EC48D2FE224FB5C400284EA0 /* Disposable.swift */; };
		EC48D342224FB5C400284EA0 /* Disposable.swift in Sources */ = {isa = PBXBuildFile; fileRef = EC48D2FE224FB5C400284EA0 /* Disposable.swift */; };
		EC48D343224FB5C400284EA0 /* Disposable.swift in Sources */ = {isa = PBXBuildFile; fileRef = EC48D2FE224FB5C400284EA0 /* Disposable.swift */; };
		EC48D344224FB5C400284EA0 /* Disposable.swift in Sources */ = {isa = PBXBuildFile; fileRef = EC48D2FE224FB5C400284EA0 /* Disposable.swift */; };
		EC48D345224FB5C400284EA0 /* Bindable.swift in Sources */ = {isa = PBXBuildFile; fileRef = EC48D2FF224FB5C400284EA0 /* Bindable.swift */; };
		EC48D346224FB5C400284EA0 /* Bindable.swift in Sources */ = {isa = PBXBuildFile; fileRef = EC48D2FF224FB5C400284EA0 /* Bindable.swift */; };
		EC48D347224FB5C400284EA0 /* Bindable.swift in Sources */ = {isa = PBXBuildFile; fileRef = EC48D2FF224FB5C400284EA0 /* Bindable.swift */; };
		EC48D348224FB5C400284EA0 /* Bindable.swift in Sources */ = {isa = PBXBuildFile; fileRef = EC48D2FF224FB5C400284EA0 /* Bindable.swift */; };
		EC48D349224FB5C400284EA0 /* ExecutionContext.swift in Sources */ = {isa = PBXBuildFile; fileRef = EC48D300224FB5C400284EA0 /* ExecutionContext.swift */; };
		EC48D34A224FB5C400284EA0 /* ExecutionContext.swift in Sources */ = {isa = PBXBuildFile; fileRef = EC48D300224FB5C400284EA0 /* ExecutionContext.swift */; };
		EC48D34B224FB5C400284EA0 /* ExecutionContext.swift in Sources */ = {isa = PBXBuildFile; fileRef = EC48D300224FB5C400284EA0 /* ExecutionContext.swift */; };
		EC48D34C224FB5C400284EA0 /* ExecutionContext.swift in Sources */ = {isa = PBXBuildFile; fileRef = EC48D300224FB5C400284EA0 /* ExecutionContext.swift */; };
		EC48D34D224FB5C400284EA0 /* Subjects.swift in Sources */ = {isa = PBXBuildFile; fileRef = EC48D301224FB5C400284EA0 /* Subjects.swift */; };
		EC48D34E224FB5C400284EA0 /* Subjects.swift in Sources */ = {isa = PBXBuildFile; fileRef = EC48D301224FB5C400284EA0 /* Subjects.swift */; };
		EC48D34F224FB5C400284EA0 /* Subjects.swift in Sources */ = {isa = PBXBuildFile; fileRef = EC48D301224FB5C400284EA0 /* Subjects.swift */; };
		EC48D350224FB5C400284EA0 /* Subjects.swift in Sources */ = {isa = PBXBuildFile; fileRef = EC48D301224FB5C400284EA0 /* Subjects.swift */; };
		EC48D351224FB5C400284EA0 /* Connectable.swift in Sources */ = {isa = PBXBuildFile; fileRef = EC48D302224FB5C400284EA0 /* Connectable.swift */; };
		EC48D352224FB5C400284EA0 /* Connectable.swift in Sources */ = {isa = PBXBuildFile; fileRef = EC48D302224FB5C400284EA0 /* Connectable.swift */; };
		EC48D353224FB5C400284EA0 /* Connectable.swift in Sources */ = {isa = PBXBuildFile; fileRef = EC48D302224FB5C400284EA0 /* Connectable.swift */; };
		EC48D354224FB5C400284EA0 /* Connectable.swift in Sources */ = {isa = PBXBuildFile; fileRef = EC48D302224FB5C400284EA0 /* Connectable.swift */; };
		EC48D355224FB5C400284EA0 /* Reactive.swift in Sources */ = {isa = PBXBuildFile; fileRef = EC48D303224FB5C400284EA0 /* Reactive.swift */; };
		EC48D356224FB5C400284EA0 /* Reactive.swift in Sources */ = {isa = PBXBuildFile; fileRef = EC48D303224FB5C400284EA0 /* Reactive.swift */; };
		EC48D357224FB5C400284EA0 /* Reactive.swift in Sources */ = {isa = PBXBuildFile; fileRef = EC48D303224FB5C400284EA0 /* Reactive.swift */; };
		EC48D358224FB5C400284EA0 /* Reactive.swift in Sources */ = {isa = PBXBuildFile; fileRef = EC48D303224FB5C400284EA0 /* Reactive.swift */; };
		EC48D359224FB5C400284EA0 /* LoadingSignal.swift in Sources */ = {isa = PBXBuildFile; fileRef = EC48D304224FB5C400284EA0 /* LoadingSignal.swift */; };
		EC48D35A224FB5C400284EA0 /* LoadingSignal.swift in Sources */ = {isa = PBXBuildFile; fileRef = EC48D304224FB5C400284EA0 /* LoadingSignal.swift */; };
		EC48D35B224FB5C400284EA0 /* LoadingSignal.swift in Sources */ = {isa = PBXBuildFile; fileRef = EC48D304224FB5C400284EA0 /* LoadingSignal.swift */; };
		EC48D35C224FB5C400284EA0 /* LoadingSignal.swift in Sources */ = {isa = PBXBuildFile; fileRef = EC48D304224FB5C400284EA0 /* LoadingSignal.swift */; };
		EC48D35D224FB5C400284EA0 /* Deallocatable.swift in Sources */ = {isa = PBXBuildFile; fileRef = EC48D305224FB5C400284EA0 /* Deallocatable.swift */; };
		EC48D35E224FB5C400284EA0 /* Deallocatable.swift in Sources */ = {isa = PBXBuildFile; fileRef = EC48D305224FB5C400284EA0 /* Deallocatable.swift */; };
		EC48D35F224FB5C400284EA0 /* Deallocatable.swift in Sources */ = {isa = PBXBuildFile; fileRef = EC48D305224FB5C400284EA0 /* Deallocatable.swift */; };
		EC48D360224FB5C400284EA0 /* Deallocatable.swift in Sources */ = {isa = PBXBuildFile; fileRef = EC48D305224FB5C400284EA0 /* Deallocatable.swift */; };
		EC48D361224FB5C400284EA0 /* SignalProtocol+Filtering.swift in Sources */ = {isa = PBXBuildFile; fileRef = EC48D306224FB5C400284EA0 /* SignalProtocol+Filtering.swift */; };
		EC48D362224FB5C400284EA0 /* SignalProtocol+Filtering.swift in Sources */ = {isa = PBXBuildFile; fileRef = EC48D306224FB5C400284EA0 /* SignalProtocol+Filtering.swift */; };
		EC48D363224FB5C400284EA0 /* SignalProtocol+Filtering.swift in Sources */ = {isa = PBXBuildFile; fileRef = EC48D306224FB5C400284EA0 /* SignalProtocol+Filtering.swift */; };
		EC48D364224FB5C400284EA0 /* SignalProtocol+Filtering.swift in Sources */ = {isa = PBXBuildFile; fileRef = EC48D306224FB5C400284EA0 /* SignalProtocol+Filtering.swift */; };
		EC48D365224FB5C400284EA0 /* SignalProtocol+Transforming.swift in Sources */ = {isa = PBXBuildFile; fileRef = EC48D307224FB5C400284EA0 /* SignalProtocol+Transforming.swift */; };
		EC48D366224FB5C400284EA0 /* SignalProtocol+Transforming.swift in Sources */ = {isa = PBXBuildFile; fileRef = EC48D307224FB5C400284EA0 /* SignalProtocol+Transforming.swift */; };
		EC48D367224FB5C400284EA0 /* SignalProtocol+Transforming.swift in Sources */ = {isa = PBXBuildFile; fileRef = EC48D307224FB5C400284EA0 /* SignalProtocol+Transforming.swift */; };
		EC48D368224FB5C400284EA0 /* SignalProtocol+Transforming.swift in Sources */ = {isa = PBXBuildFile; fileRef = EC48D307224FB5C400284EA0 /* SignalProtocol+Transforming.swift */; };
		EC48D369224FB5C400284EA0 /* SignalProtocol+Result.swift in Sources */ = {isa = PBXBuildFile; fileRef = EC48D308224FB5C400284EA0 /* SignalProtocol+Result.swift */; };
		EC48D36A224FB5C400284EA0 /* SignalProtocol+Result.swift in Sources */ = {isa = PBXBuildFile; fileRef = EC48D308224FB5C400284EA0 /* SignalProtocol+Result.swift */; };
		EC48D36B224FB5C400284EA0 /* SignalProtocol+Result.swift in Sources */ = {isa = PBXBuildFile; fileRef = EC48D308224FB5C400284EA0 /* SignalProtocol+Result.swift */; };
		EC48D36C224FB5C400284EA0 /* SignalProtocol+Result.swift in Sources */ = {isa = PBXBuildFile; fileRef = EC48D308224FB5C400284EA0 /* SignalProtocol+Result.swift */; };
		EC48D36D224FB5C400284EA0 /* SignalProtocol+Arities.swift in Sources */ = {isa = PBXBuildFile; fileRef = EC48D309224FB5C400284EA0 /* SignalProtocol+Arities.swift */; };
		EC48D36E224FB5C400284EA0 /* SignalProtocol+Arities.swift in Sources */ = {isa = PBXBuildFile; fileRef = EC48D309224FB5C400284EA0 /* SignalProtocol+Arities.swift */; };
		EC48D36F224FB5C400284EA0 /* SignalProtocol+Arities.swift in Sources */ = {isa = PBXBuildFile; fileRef = EC48D309224FB5C400284EA0 /* SignalProtocol+Arities.swift */; };
		EC48D370224FB5C400284EA0 /* SignalProtocol+Arities.swift in Sources */ = {isa = PBXBuildFile; fileRef = EC48D309224FB5C400284EA0 /* SignalProtocol+Arities.swift */; };
		EC48D371224FB5C400284EA0 /* SignalProtocol+Sequence.swift in Sources */ = {isa = PBXBuildFile; fileRef = EC48D30A224FB5C400284EA0 /* SignalProtocol+Sequence.swift */; };
		EC48D372224FB5C400284EA0 /* SignalProtocol+Sequence.swift in Sources */ = {isa = PBXBuildFile; fileRef = EC48D30A224FB5C400284EA0 /* SignalProtocol+Sequence.swift */; };
		EC48D373224FB5C400284EA0 /* SignalProtocol+Sequence.swift in Sources */ = {isa = PBXBuildFile; fileRef = EC48D30A224FB5C400284EA0 /* SignalProtocol+Sequence.swift */; };
		EC48D374224FB5C400284EA0 /* SignalProtocol+Sequence.swift in Sources */ = {isa = PBXBuildFile; fileRef = EC48D30A224FB5C400284EA0 /* SignalProtocol+Sequence.swift */; };
		EC48D375224FB5C400284EA0 /* Signal.swift in Sources */ = {isa = PBXBuildFile; fileRef = EC48D30B224FB5C400284EA0 /* Signal.swift */; };
		EC48D376224FB5C400284EA0 /* Signal.swift in Sources */ = {isa = PBXBuildFile; fileRef = EC48D30B224FB5C400284EA0 /* Signal.swift */; };
		EC48D377224FB5C400284EA0 /* Signal.swift in Sources */ = {isa = PBXBuildFile; fileRef = EC48D30B224FB5C400284EA0 /* Signal.swift */; };
		EC48D378224FB5C400284EA0 /* Signal.swift in Sources */ = {isa = PBXBuildFile; fileRef = EC48D30B224FB5C400284EA0 /* Signal.swift */; };
		EC48D379224FB5C400284EA0 /* SignalProtocol+Event.swift in Sources */ = {isa = PBXBuildFile; fileRef = EC48D30C224FB5C400284EA0 /* SignalProtocol+Event.swift */; };
		EC48D37A224FB5C400284EA0 /* SignalProtocol+Event.swift in Sources */ = {isa = PBXBuildFile; fileRef = EC48D30C224FB5C400284EA0 /* SignalProtocol+Event.swift */; };
		EC48D37B224FB5C400284EA0 /* SignalProtocol+Event.swift in Sources */ = {isa = PBXBuildFile; fileRef = EC48D30C224FB5C400284EA0 /* SignalProtocol+Event.swift */; };
		EC48D37C224FB5C400284EA0 /* SignalProtocol+Event.swift in Sources */ = {isa = PBXBuildFile; fileRef = EC48D30C224FB5C400284EA0 /* SignalProtocol+Event.swift */; };
		EC75487E2351E2AC002D869C /* Scheduler.swift in Sources */ = {isa = PBXBuildFile; fileRef = EC75487D2351E2AC002D869C /* Scheduler.swift */; };
		EC75487F2351E2AC002D869C /* Scheduler.swift in Sources */ = {isa = PBXBuildFile; fileRef = EC75487D2351E2AC002D869C /* Scheduler.swift */; };
		EC7548802351E2AC002D869C /* Scheduler.swift in Sources */ = {isa = PBXBuildFile; fileRef = EC75487D2351E2AC002D869C /* Scheduler.swift */; };
		EC7548812351E2AC002D869C /* Scheduler.swift in Sources */ = {isa = PBXBuildFile; fileRef = EC75487D2351E2AC002D869C /* Scheduler.swift */; };
		EC7717E323BCF4480036A609 /* Scheduler.swift in Sources */ = {isa = PBXBuildFile; fileRef = EC7717E223BCF4480036A609 /* Scheduler.swift */; };
		EC7717EC23BE33650036A609 /* Sink.swift in Sources */ = {isa = PBXBuildFile; fileRef = EC7717EB23BE33650036A609 /* Sink.swift */; };
		EC7717ED23BE33650036A609 /* Sink.swift in Sources */ = {isa = PBXBuildFile; fileRef = EC7717EB23BE33650036A609 /* Sink.swift */; };
		EC7717EE23BE33650036A609 /* Sink.swift in Sources */ = {isa = PBXBuildFile; fileRef = EC7717EB23BE33650036A609 /* Sink.swift */; };
		EC7717EF23BE33650036A609 /* Sink.swift in Sources */ = {isa = PBXBuildFile; fileRef = EC7717EB23BE33650036A609 /* Sink.swift */; };
		EC881B7B23D3177700C52752 /* Combine.swift in Sources */ = {isa = PBXBuildFile; fileRef = EC881B7A23D3177700C52752 /* Combine.swift */; };
		EC881B7C23D3177700C52752 /* Combine.swift in Sources */ = {isa = PBXBuildFile; fileRef = EC881B7A23D3177700C52752 /* Combine.swift */; };
		EC881B7D23D3177700C52752 /* Combine.swift in Sources */ = {isa = PBXBuildFile; fileRef = EC881B7A23D3177700C52752 /* Combine.swift */; };
		EC881B7E23D3177700C52752 /* Combine.swift in Sources */ = {isa = PBXBuildFile; fileRef = EC881B7A23D3177700C52752 /* Combine.swift */; };
		EC881B8023D318F100C52752 /* CombineTests.swift in Sources */ = {isa = PBXBuildFile; fileRef = EC881B7F23D318F100C52752 /* CombineTests.swift */; };
		EC912A3A23BB91EF00701259 /* Accumulator.swift in Sources */ = {isa = PBXBuildFile; fileRef = EC912A3923BB91EF00701259 /* Accumulator.swift */; };
		EC912A3B23BB91EF00701259 /* Accumulator.swift in Sources */ = {isa = PBXBuildFile; fileRef = EC912A3923BB91EF00701259 /* Accumulator.swift */; };
		EC912A3C23BB91EF00701259 /* Accumulator.swift in Sources */ = {isa = PBXBuildFile; fileRef = EC912A3923BB91EF00701259 /* Accumulator.swift */; };
		EC912A3D23BB91EF00701259 /* Accumulator.swift in Sources */ = {isa = PBXBuildFile; fileRef = EC912A3923BB91EF00701259 /* Accumulator.swift */; };
		EC912A5623BB9ABA00701259 /* Stress.swift in Sources */ = {isa = PBXBuildFile; fileRef = EC48D381224FB66100284EA0 /* Stress.swift */; };
		EC912A5723BB9ABA00701259 /* SignalTests.swift in Sources */ = {isa = PBXBuildFile; fileRef = EC48D382224FB66100284EA0 /* SignalTests.swift */; };
		EC912A5823BB9ABA00701259 /* PropertyTests.swift in Sources */ = {isa = PBXBuildFile; fileRef = EC48D380224FB66100284EA0 /* PropertyTests.swift */; };
		EC912A5923BB9ABA00701259 /* SubjectTests.swift in Sources */ = {isa = PBXBuildFile; fileRef = 19276398228F779200EDF2C0 /* SubjectTests.swift */; };
		EC912A5C23BB9B0E00701259 /* ReactiveKit.framework in Frameworks */ = {isa = PBXBuildFile; fileRef = ECBCCDD01BEB6B9A00723476 /* ReactiveKit.framework */; settings = {ATTRIBUTES = (Required, ); }; };
		EC912A5E23BCAD2600701259 /* Subscriber.swift in Sources */ = {isa = PBXBuildFile; fileRef = EC912A5D23BCAD2600701259 /* Subscriber.swift */; };
		EC912A5F23BCAD2600701259 /* Subscriber.swift in Sources */ = {isa = PBXBuildFile; fileRef = EC912A5D23BCAD2600701259 /* Subscriber.swift */; };
		EC912A6023BCAD2600701259 /* Subscriber.swift in Sources */ = {isa = PBXBuildFile; fileRef = EC912A5D23BCAD2600701259 /* Subscriber.swift */; };
		EC912A6123BCAD2600701259 /* Subscriber.swift in Sources */ = {isa = PBXBuildFile; fileRef = EC912A5D23BCAD2600701259 /* Subscriber.swift */; };
		EC912A6323BCAFB100701259 /* Cancellable.swift in Sources */ = {isa = PBXBuildFile; fileRef = EC912A6223BCAFB100701259 /* Cancellable.swift */; };
		EC912A6423BCAFB100701259 /* Cancellable.swift in Sources */ = {isa = PBXBuildFile; fileRef = EC912A6223BCAFB100701259 /* Cancellable.swift */; };
		EC912A6523BCAFB100701259 /* Cancellable.swift in Sources */ = {isa = PBXBuildFile; fileRef = EC912A6223BCAFB100701259 /* Cancellable.swift */; };
		EC912A6623BCAFB100701259 /* Cancellable.swift in Sources */ = {isa = PBXBuildFile; fileRef = EC912A6223BCAFB100701259 /* Cancellable.swift */; };
		EC912A6823BCAFD900701259 /* Demand.swift in Sources */ = {isa = PBXBuildFile; fileRef = EC912A6723BCAFD900701259 /* Demand.swift */; };
		EC912A6923BCAFD900701259 /* Demand.swift in Sources */ = {isa = PBXBuildFile; fileRef = EC912A6723BCAFD900701259 /* Demand.swift */; };
		EC912A6A23BCAFD900701259 /* Demand.swift in Sources */ = {isa = PBXBuildFile; fileRef = EC912A6723BCAFD900701259 /* Demand.swift */; };
		EC912A6B23BCAFD900701259 /* Demand.swift in Sources */ = {isa = PBXBuildFile; fileRef = EC912A6723BCAFD900701259 /* Demand.swift */; };
		EC912A6D23BCB00500701259 /* Subscription.swift in Sources */ = {isa = PBXBuildFile; fileRef = EC912A6C23BCB00500701259 /* Subscription.swift */; };
		EC912A6E23BCB00500701259 /* Subscription.swift in Sources */ = {isa = PBXBuildFile; fileRef = EC912A6C23BCB00500701259 /* Subscription.swift */; };
		EC912A6F23BCB00500701259 /* Subscription.swift in Sources */ = {isa = PBXBuildFile; fileRef = EC912A6C23BCB00500701259 /* Subscription.swift */; };
		EC912A7023BCB00500701259 /* Subscription.swift in Sources */ = {isa = PBXBuildFile; fileRef = EC912A6C23BCB00500701259 /* Subscription.swift */; };
		EC9D05CB239BB382000DDE3B /* Published.swift in Sources */ = {isa = PBXBuildFile; fileRef = EC9D05CA239BB382000DDE3B /* Published.swift */; };
		EC9D05CC239BB382000DDE3B /* Published.swift in Sources */ = {isa = PBXBuildFile; fileRef = EC9D05CA239BB382000DDE3B /* Published.swift */; };
		EC9D05CD239BB382000DDE3B /* Published.swift in Sources */ = {isa = PBXBuildFile; fileRef = EC9D05CA239BB382000DDE3B /* Published.swift */; };
		EC9D05CE239BB382000DDE3B /* Published.swift in Sources */ = {isa = PBXBuildFile; fileRef = EC9D05CA239BB382000DDE3B /* Published.swift */; };
		EC9D05D0239BBBAE000DDE3B /* ObservableObject.swift in Sources */ = {isa = PBXBuildFile; fileRef = EC9D05CF239BBBAE000DDE3B /* ObservableObject.swift */; };
		EC9D05D1239BBBAE000DDE3B /* ObservableObject.swift in Sources */ = {isa = PBXBuildFile; fileRef = EC9D05CF239BBBAE000DDE3B /* ObservableObject.swift */; };
		EC9D05D2239BBBAE000DDE3B /* ObservableObject.swift in Sources */ = {isa = PBXBuildFile; fileRef = EC9D05CF239BBBAE000DDE3B /* ObservableObject.swift */; };
		EC9D05D3239BBBAE000DDE3B /* ObservableObject.swift in Sources */ = {isa = PBXBuildFile; fileRef = EC9D05CF239BBBAE000DDE3B /* ObservableObject.swift */; };
		ECBCCDD41BEB6B9A00723476 /* ReactiveKit.h in Headers */ = {isa = PBXBuildFile; fileRef = ECBCCDD31BEB6B9A00723476 /* ReactiveKit.h */; settings = {ATTRIBUTES = (Public, ); }; };
		ECDFDCB222BD7E9500B85C5E /* Completion.swift in Sources */ = {isa = PBXBuildFile; fileRef = ECDFDCB122BD7E9500B85C5E /* Completion.swift */; };
		ECDFDCB322BD7E9500B85C5E /* Completion.swift in Sources */ = {isa = PBXBuildFile; fileRef = ECDFDCB122BD7E9500B85C5E /* Completion.swift */; };
		ECDFDCB422BD7E9500B85C5E /* Completion.swift in Sources */ = {isa = PBXBuildFile; fileRef = ECDFDCB122BD7E9500B85C5E /* Completion.swift */; };
		ECDFDCB522BD7E9500B85C5E /* Completion.swift in Sources */ = {isa = PBXBuildFile; fileRef = ECDFDCB122BD7E9500B85C5E /* Completion.swift */; };
		ECF2EB7C240A6E4100BD5E67 /* TimelaneCore.swift in Sources */ = {isa = PBXBuildFile; fileRef = ECF2EB7B240A6E4100BD5E67 /* TimelaneCore.swift */; };
		ECF2EB7D240A6E4100BD5E67 /* TimelaneCore.swift in Sources */ = {isa = PBXBuildFile; fileRef = ECF2EB7B240A6E4100BD5E67 /* TimelaneCore.swift */; };
		ECF2EB7E240A6E4100BD5E67 /* TimelaneCore.swift in Sources */ = {isa = PBXBuildFile; fileRef = ECF2EB7B240A6E4100BD5E67 /* TimelaneCore.swift */; };
		ECF2EB7F240A6E4100BD5E67 /* TimelaneCore.swift in Sources */ = {isa = PBXBuildFile; fileRef = ECF2EB7B240A6E4100BD5E67 /* TimelaneCore.swift */; };
		ECF2EB81240A6EF000BD5E67 /* SignalProtocol+Timelane.swift in Sources */ = {isa = PBXBuildFile; fileRef = ECF2EB80240A6EF000BD5E67 /* SignalProtocol+Timelane.swift */; };
		ECF2EB82240A6EF000BD5E67 /* SignalProtocol+Timelane.swift in Sources */ = {isa = PBXBuildFile; fileRef = ECF2EB80240A6EF000BD5E67 /* SignalProtocol+Timelane.swift */; };
		ECF2EB83240A6EF000BD5E67 /* SignalProtocol+Timelane.swift in Sources */ = {isa = PBXBuildFile; fileRef = ECF2EB80240A6EF000BD5E67 /* SignalProtocol+Timelane.swift */; };
		ECF2EB84240A6EF000BD5E67 /* SignalProtocol+Timelane.swift in Sources */ = {isa = PBXBuildFile; fileRef = ECF2EB80240A6EF000BD5E67 /* SignalProtocol+Timelane.swift */; };
/* End PBXBuildFile section */

/* Begin PBXContainerItemProxy section */
		ECBCCDDC1BEB6B9B00723476 /* PBXContainerItemProxy */ = {
			isa = PBXContainerItemProxy;
			containerPortal = ECBCCDC71BEB6B9A00723476 /* Project object */;
			proxyType = 1;
			remoteGlobalIDString = ECBCCDCF1BEB6B9A00723476;
			remoteInfo = ReactiveKit;
		};
/* End PBXContainerItemProxy section */

/* Begin PBXFileReference section */
		08788B2D2411609D0011CB5E /* Deferred.swift */ = {isa = PBXFileReference; fileEncoding = 4; lastKnownFileType = sourcecode.swift; path = Deferred.swift; sourceTree = "<group>"; };
		08788B382411C5D00011CB5E /* Empty.swift */ = {isa = PBXFileReference; lastKnownFileType = sourcecode.swift; path = Empty.swift; sourceTree = "<group>"; };
		08B5D54C23A68618000AE983 /* PublishedTests.swift */ = {isa = PBXFileReference; lastKnownFileType = sourcecode.swift; path = PublishedTests.swift; sourceTree = "<group>"; };
		162CB7461CB451D200FB6375 /* Package.swift */ = {isa = PBXFileReference; lastKnownFileType = sourcecode.swift; path = Package.swift; sourceTree = "<group>"; };
		1671707E1BF4F62A001786CE /* ReactiveKit.podspec */ = {isa = PBXFileReference; lastKnownFileType = text; path = ReactiveKit.podspec; sourceTree = SOURCE_ROOT; };
		1671707F1BF4F64E001786CE /* README.md */ = {isa = PBXFileReference; lastKnownFileType = net.daringfireball.markdown; lineEnding = 0; path = README.md; sourceTree = SOURCE_ROOT; xcLanguageSpecificationIdentifier = xcode.lang.markdown; };
		16C33AF91BEFB72500A0DBE0 /* ReactiveKit.framework */ = {isa = PBXFileReference; explicitFileType = wrapper.framework; includeInIndex = 0; path = ReactiveKit.framework; sourceTree = BUILT_PRODUCTS_DIR; };
		16C33B161BEFB9CB00A0DBE0 /* ReactiveKit.framework */ = {isa = PBXFileReference; explicitFileType = wrapper.framework; includeInIndex = 0; path = ReactiveKit.framework; sourceTree = BUILT_PRODUCTS_DIR; };
		16C33B241BEFBA0100A0DBE0 /* ReactiveKit.framework */ = {isa = PBXFileReference; explicitFileType = wrapper.framework; includeInIndex = 0; path = ReactiveKit.framework; sourceTree = BUILT_PRODUCTS_DIR; };
		19276398228F779200EDF2C0 /* SubjectTests.swift */ = {isa = PBXFileReference; lastKnownFileType = sourcecode.swift; path = SubjectTests.swift; sourceTree = "<group>"; };
		EC430ED823735833003243B2 /* Atomic.swift */ = {isa = PBXFileReference; lastKnownFileType = sourcecode.swift; path = Atomic.swift; sourceTree = "<group>"; };
		EC48D2F1224FB5C400284EA0 /* SignalProtocol+Utilities.swift */ = {isa = PBXFileReference; fileEncoding = 4; lastKnownFileType = sourcecode.swift; path = "SignalProtocol+Utilities.swift"; sourceTree = "<group>"; };
		EC48D2F2224FB5C400284EA0 /* Observer.swift */ = {isa = PBXFileReference; fileEncoding = 4; lastKnownFileType = sourcecode.swift; path = Observer.swift; sourceTree = "<group>"; };
		EC48D2F3224FB5C400284EA0 /* SignalProtocol+Monad.swift */ = {isa = PBXFileReference; fileEncoding = 4; lastKnownFileType = sourcecode.swift; path = "SignalProtocol+Monad.swift"; sourceTree = "<group>"; };
		EC48D2F4224FB5C400284EA0 /* SignalProtocol+Combining.swift */ = {isa = PBXFileReference; fileEncoding = 4; lastKnownFileType = sourcecode.swift; path = "SignalProtocol+Combining.swift"; sourceTree = "<group>"; };
		EC48D2F5224FB5C400284EA0 /* Property.swift */ = {isa = PBXFileReference; fileEncoding = 4; lastKnownFileType = sourcecode.swift; path = Property.swift; sourceTree = "<group>"; };
		EC48D2F6224FB5C400284EA0 /* LoadingProperty.swift */ = {isa = PBXFileReference; fileEncoding = 4; lastKnownFileType = sourcecode.swift; path = LoadingProperty.swift; sourceTree = "<group>"; };
		EC48D2F7224FB5C400284EA0 /* Signal.Event.swift */ = {isa = PBXFileReference; fileEncoding = 4; lastKnownFileType = sourcecode.swift; path = Signal.Event.swift; sourceTree = "<group>"; };
		EC48D2F8224FB5C400284EA0 /* SignalProtocol+Threading.swift */ = {isa = PBXFileReference; fileEncoding = 4; lastKnownFileType = sourcecode.swift; path = "SignalProtocol+Threading.swift"; sourceTree = "<group>"; };
		EC48D2F9224FB5C400284EA0 /* SignalProtocol+Optional.swift */ = {isa = PBXFileReference; fileEncoding = 4; lastKnownFileType = sourcecode.swift; path = "SignalProtocol+Optional.swift"; sourceTree = "<group>"; };
		EC48D2FA224FB5C400284EA0 /* Deprecations.swift */ = {isa = PBXFileReference; fileEncoding = 4; lastKnownFileType = sourcecode.swift; path = Deprecations.swift; sourceTree = "<group>"; };
		EC48D2FB224FB5C400284EA0 /* SignalProtocol.swift */ = {isa = PBXFileReference; fileEncoding = 4; lastKnownFileType = sourcecode.swift; path = SignalProtocol.swift; sourceTree = "<group>"; };
		EC48D2FC224FB5C400284EA0 /* Lock.swift */ = {isa = PBXFileReference; fileEncoding = 4; lastKnownFileType = sourcecode.swift; path = Lock.swift; sourceTree = "<group>"; };
		EC48D2FD224FB5C400284EA0 /* SignalProtocol+ErrorHandling.swift */ = {isa = PBXFileReference; fileEncoding = 4; lastKnownFileType = sourcecode.swift; path = "SignalProtocol+ErrorHandling.swift"; sourceTree = "<group>"; };
		EC48D2FE224FB5C400284EA0 /* Disposable.swift */ = {isa = PBXFileReference; fileEncoding = 4; lastKnownFileType = sourcecode.swift; path = Disposable.swift; sourceTree = "<group>"; };
		EC48D2FF224FB5C400284EA0 /* Bindable.swift */ = {isa = PBXFileReference; fileEncoding = 4; lastKnownFileType = sourcecode.swift; path = Bindable.swift; sourceTree = "<group>"; };
		EC48D300224FB5C400284EA0 /* ExecutionContext.swift */ = {isa = PBXFileReference; fileEncoding = 4; lastKnownFileType = sourcecode.swift; path = ExecutionContext.swift; sourceTree = "<group>"; };
		EC48D301224FB5C400284EA0 /* Subjects.swift */ = {isa = PBXFileReference; fileEncoding = 4; lastKnownFileType = sourcecode.swift; path = Subjects.swift; sourceTree = "<group>"; };
		EC48D302224FB5C400284EA0 /* Connectable.swift */ = {isa = PBXFileReference; fileEncoding = 4; lastKnownFileType = sourcecode.swift; path = Connectable.swift; sourceTree = "<group>"; };
		EC48D303224FB5C400284EA0 /* Reactive.swift */ = {isa = PBXFileReference; fileEncoding = 4; lastKnownFileType = sourcecode.swift; path = Reactive.swift; sourceTree = "<group>"; };
		EC48D304224FB5C400284EA0 /* LoadingSignal.swift */ = {isa = PBXFileReference; fileEncoding = 4; lastKnownFileType = sourcecode.swift; path = LoadingSignal.swift; sourceTree = "<group>"; };
		EC48D305224FB5C400284EA0 /* Deallocatable.swift */ = {isa = PBXFileReference; fileEncoding = 4; lastKnownFileType = sourcecode.swift; path = Deallocatable.swift; sourceTree = "<group>"; };
		EC48D306224FB5C400284EA0 /* SignalProtocol+Filtering.swift */ = {isa = PBXFileReference; fileEncoding = 4; lastKnownFileType = sourcecode.swift; path = "SignalProtocol+Filtering.swift"; sourceTree = "<group>"; };
		EC48D307224FB5C400284EA0 /* SignalProtocol+Transforming.swift */ = {isa = PBXFileReference; fileEncoding = 4; lastKnownFileType = sourcecode.swift; path = "SignalProtocol+Transforming.swift"; sourceTree = "<group>"; };
		EC48D308224FB5C400284EA0 /* SignalProtocol+Result.swift */ = {isa = PBXFileReference; fileEncoding = 4; lastKnownFileType = sourcecode.swift; path = "SignalProtocol+Result.swift"; sourceTree = "<group>"; };
		EC48D309224FB5C400284EA0 /* SignalProtocol+Arities.swift */ = {isa = PBXFileReference; fileEncoding = 4; lastKnownFileType = sourcecode.swift; path = "SignalProtocol+Arities.swift"; sourceTree = "<group>"; };
		EC48D30A224FB5C400284EA0 /* SignalProtocol+Sequence.swift */ = {isa = PBXFileReference; fileEncoding = 4; lastKnownFileType = sourcecode.swift; path = "SignalProtocol+Sequence.swift"; sourceTree = "<group>"; };
		EC48D30B224FB5C400284EA0 /* Signal.swift */ = {isa = PBXFileReference; fileEncoding = 4; lastKnownFileType = sourcecode.swift; path = Signal.swift; sourceTree = "<group>"; };
		EC48D30C224FB5C400284EA0 /* SignalProtocol+Event.swift */ = {isa = PBXFileReference; fileEncoding = 4; lastKnownFileType = sourcecode.swift; path = "SignalProtocol+Event.swift"; sourceTree = "<group>"; };
		EC48D37E224FB66100284EA0 /* LinuxMain.swift */ = {isa = PBXFileReference; fileEncoding = 4; lastKnownFileType = sourcecode.swift; path = LinuxMain.swift; sourceTree = "<group>"; };
		EC48D380224FB66100284EA0 /* PropertyTests.swift */ = {isa = PBXFileReference; fileEncoding = 4; lastKnownFileType = sourcecode.swift; path = PropertyTests.swift; sourceTree = "<group>"; };
		EC48D381224FB66100284EA0 /* Stress.swift */ = {isa = PBXFileReference; fileEncoding = 4; lastKnownFileType = sourcecode.swift; path = Stress.swift; sourceTree = "<group>"; };
		EC48D382224FB66100284EA0 /* SignalTests.swift */ = {isa = PBXFileReference; fileEncoding = 4; lastKnownFileType = sourcecode.swift; path = SignalTests.swift; sourceTree = "<group>"; };
		EC48D387224FB71200284EA0 /* TestsInfo.plist */ = {isa = PBXFileReference; lastKnownFileType = text.plist.xml; path = TestsInfo.plist; sourceTree = "<group>"; };
		EC75487D2351E2AC002D869C /* Scheduler.swift */ = {isa = PBXFileReference; lastKnownFileType = sourcecode.swift; path = Scheduler.swift; sourceTree = "<group>"; };
		EC7717E223BCF4480036A609 /* Scheduler.swift */ = {isa = PBXFileReference; lastKnownFileType = sourcecode.swift; path = Scheduler.swift; sourceTree = "<group>"; };
		EC7717EB23BE33650036A609 /* Sink.swift */ = {isa = PBXFileReference; fileEncoding = 4; lastKnownFileType = sourcecode.swift; path = Sink.swift; sourceTree = "<group>"; };
		EC881B7A23D3177700C52752 /* Combine.swift */ = {isa = PBXFileReference; lastKnownFileType = sourcecode.swift; path = Combine.swift; sourceTree = "<group>"; };
		EC881B7F23D318F100C52752 /* CombineTests.swift */ = {isa = PBXFileReference; lastKnownFileType = sourcecode.swift; path = CombineTests.swift; sourceTree = "<group>"; };
		EC912A3923BB91EF00701259 /* Accumulator.swift */ = {isa = PBXFileReference; lastKnownFileType = sourcecode.swift; path = Accumulator.swift; sourceTree = "<group>"; };
		EC912A5D23BCAD2600701259 /* Subscriber.swift */ = {isa = PBXFileReference; lastKnownFileType = sourcecode.swift; path = Subscriber.swift; sourceTree = "<group>"; };
		EC912A6223BCAFB100701259 /* Cancellable.swift */ = {isa = PBXFileReference; lastKnownFileType = sourcecode.swift; path = Cancellable.swift; sourceTree = "<group>"; };
		EC912A6723BCAFD900701259 /* Demand.swift */ = {isa = PBXFileReference; lastKnownFileType = sourcecode.swift; path = Demand.swift; sourceTree = "<group>"; };
		EC912A6C23BCB00500701259 /* Subscription.swift */ = {isa = PBXFileReference; lastKnownFileType = sourcecode.swift; path = Subscription.swift; sourceTree = "<group>"; };
		EC9D05CA239BB382000DDE3B /* Published.swift */ = {isa = PBXFileReference; lastKnownFileType = sourcecode.swift; path = Published.swift; sourceTree = "<group>"; };
		EC9D05CF239BBBAE000DDE3B /* ObservableObject.swift */ = {isa = PBXFileReference; lastKnownFileType = sourcecode.swift; path = ObservableObject.swift; sourceTree = "<group>"; };
		ECBCCDD01BEB6B9A00723476 /* ReactiveKit.framework */ = {isa = PBXFileReference; explicitFileType = wrapper.framework; includeInIndex = 0; path = ReactiveKit.framework; sourceTree = BUILT_PRODUCTS_DIR; };
		ECBCCDD31BEB6B9A00723476 /* ReactiveKit.h */ = {isa = PBXFileReference; lastKnownFileType = sourcecode.c.h; lineEnding = 0; path = ReactiveKit.h; sourceTree = "<group>"; xcLanguageSpecificationIdentifier = xcode.lang.objcpp; };
		ECBCCDD51BEB6B9A00723476 /* Info.plist */ = {isa = PBXFileReference; lastKnownFileType = text.plist.xml; path = Info.plist; sourceTree = "<group>"; };
		ECBCCDDA1BEB6B9B00723476 /* ReactiveKit-Tests.xctest */ = {isa = PBXFileReference; explicitFileType = wrapper.cfbundle; includeInIndex = 0; path = "ReactiveKit-Tests.xctest"; sourceTree = BUILT_PRODUCTS_DIR; };
		ECDFDCB122BD7E9500B85C5E /* Completion.swift */ = {isa = PBXFileReference; lastKnownFileType = sourcecode.swift; path = Completion.swift; sourceTree = "<group>"; };
		ECF2EB7B240A6E4100BD5E67 /* TimelaneCore.swift */ = {isa = PBXFileReference; lastKnownFileType = sourcecode.swift; path = TimelaneCore.swift; sourceTree = "<group>"; };
		ECF2EB80240A6EF000BD5E67 /* SignalProtocol+Timelane.swift */ = {isa = PBXFileReference; lastKnownFileType = sourcecode.swift; path = "SignalProtocol+Timelane.swift"; sourceTree = "<group>"; };
/* End PBXFileReference section */

/* Begin PBXFrameworksBuildPhase section */
		16C33AF51BEFB72500A0DBE0 /* Frameworks */ = {
			isa = PBXFrameworksBuildPhase;
			buildActionMask = 2147483647;
			files = (
			);
			runOnlyForDeploymentPostprocessing = 0;
		};
		16C33B121BEFB9CB00A0DBE0 /* Frameworks */ = {
			isa = PBXFrameworksBuildPhase;
			buildActionMask = 2147483647;
			files = (
			);
			runOnlyForDeploymentPostprocessing = 0;
		};
		16C33B201BEFBA0100A0DBE0 /* Frameworks */ = {
			isa = PBXFrameworksBuildPhase;
			buildActionMask = 2147483647;
			files = (
			);
			runOnlyForDeploymentPostprocessing = 0;
		};
		ECBCCDCC1BEB6B9A00723476 /* Frameworks */ = {
			isa = PBXFrameworksBuildPhase;
			buildActionMask = 2147483647;
			files = (
			);
			runOnlyForDeploymentPostprocessing = 0;
		};
		ECBCCDD71BEB6B9B00723476 /* Frameworks */ = {
			isa = PBXFrameworksBuildPhase;
			buildActionMask = 2147483647;
			files = (
				EC912A5C23BB9B0E00701259 /* ReactiveKit.framework in Frameworks */,
			);
			runOnlyForDeploymentPostprocessing = 0;
		};
/* End PBXFrameworksBuildPhase section */

/* Begin PBXGroup section */
		EC48D2F0224FB5C400284EA0 /* Sources */ = {
			isa = PBXGroup;
			children = (
				EC4A95E72412E90A00362F60 /* Publishers */,
				EC7717E923BE23440036A609 /* Subscribers */,
				EC75487D2351E2AC002D869C /* Scheduler.swift */,
				EC912A5D23BCAD2600701259 /* Subscriber.swift */,
				EC912A6C23BCB00500701259 /* Subscription.swift */,
				EC912A6223BCAFB100701259 /* Cancellable.swift */,
				EC430ED823735833003243B2 /* Atomic.swift */,
				EC48D2F2224FB5C400284EA0 /* Observer.swift */,
				EC48D2FE224FB5C400284EA0 /* Disposable.swift */,
				EC48D300224FB5C400284EA0 /* ExecutionContext.swift */,
				EC48D30B224FB5C400284EA0 /* Signal.swift */,
				EC48D2F7224FB5C400284EA0 /* Signal.Event.swift */,
				EC48D2FB224FB5C400284EA0 /* SignalProtocol.swift */,
				EC48D2F3224FB5C400284EA0 /* SignalProtocol+Monad.swift */,
				EC48D306224FB5C400284EA0 /* SignalProtocol+Filtering.swift */,
				EC48D2F4224FB5C400284EA0 /* SignalProtocol+Combining.swift */,
				EC48D307224FB5C400284EA0 /* SignalProtocol+Transforming.swift */,
				EC48D2FD224FB5C400284EA0 /* SignalProtocol+ErrorHandling.swift */,
				EC48D2F8224FB5C400284EA0 /* SignalProtocol+Threading.swift */,
				EC48D2F1224FB5C400284EA0 /* SignalProtocol+Utilities.swift */,
				EC48D309224FB5C400284EA0 /* SignalProtocol+Arities.swift */,
				EC48D30C224FB5C400284EA0 /* SignalProtocol+Event.swift */,
				EC48D308224FB5C400284EA0 /* SignalProtocol+Result.swift */,
				EC48D2F9224FB5C400284EA0 /* SignalProtocol+Optional.swift */,
				EC48D30A224FB5C400284EA0 /* SignalProtocol+Sequence.swift */,
				ECF2EB80240A6EF000BD5E67 /* SignalProtocol+Timelane.swift */,
				EC48D301224FB5C400284EA0 /* Subjects.swift */,
				EC48D302224FB5C400284EA0 /* Connectable.swift */,
				EC48D2F5224FB5C400284EA0 /* Property.swift */,
				EC48D2F6224FB5C400284EA0 /* LoadingProperty.swift */,
				EC48D304224FB5C400284EA0 /* LoadingSignal.swift */,
				EC48D305224FB5C400284EA0 /* Deallocatable.swift */,
				EC48D303224FB5C400284EA0 /* Reactive.swift */,
				EC48D2FF224FB5C400284EA0 /* Bindable.swift */,
				EC9D05CA239BB382000DDE3B /* Published.swift */,
				EC48D2FC224FB5C400284EA0 /* Lock.swift */,
				EC48D2FA224FB5C400284EA0 /* Deprecations.swift */,
				EC9D05CF239BBBAE000DDE3B /* ObservableObject.swift */,
				EC881B7A23D3177700C52752 /* Combine.swift */,
				ECF2EB7B240A6E4100BD5E67 /* TimelaneCore.swift */,
			);
			path = Sources;
			sourceTree = "<group>";
		};
		EC48D37D224FB66100284EA0 /* Tests */ = {
			isa = PBXGroup;
			children = (
				EC48D37E224FB66100284EA0 /* LinuxMain.swift */,
				EC48D37F224FB66100284EA0 /* ReactiveKitTests */,
			);
			path = Tests;
			sourceTree = "<group>";
		};
		EC48D37F224FB66100284EA0 /* ReactiveKitTests */ = {
			isa = PBXGroup;
			children = (
				EC48D381224FB66100284EA0 /* Stress.swift */,
				EC7717E223BCF4480036A609 /* Scheduler.swift */,
				EC48D382224FB66100284EA0 /* SignalTests.swift */,
				EC48D380224FB66100284EA0 /* PropertyTests.swift */,
				19276398228F779200EDF2C0 /* SubjectTests.swift */,
				08B5D54C23A68618000AE983 /* PublishedTests.swift */,
				EC881B7F23D318F100C52752 /* CombineTests.swift */,
			);
			path = ReactiveKitTests;
			sourceTree = "<group>";
		};
		EC4A95E72412E90A00362F60 /* Publishers */ = {
			isa = PBXGroup;
			children = (
				08788B2D2411609D0011CB5E /* Deferred.swift */,
				08788B382411C5D00011CB5E /* Empty.swift */,
			);
			path = Publishers;
			sourceTree = "<group>";
		};
		EC7717E923BE23440036A609 /* Subscribers */ = {
			isa = PBXGroup;
			children = (
				EC912A6723BCAFD900701259 /* Demand.swift */,
				ECDFDCB122BD7E9500B85C5E /* Completion.swift */,
				EC912A3923BB91EF00701259 /* Accumulator.swift */,
				EC7717EB23BE33650036A609 /* Sink.swift */,
			);
			path = Subscribers;
			sourceTree = "<group>";
		};
		EC912A5B23BB9B0E00701259 /* Frameworks */ = {
			isa = PBXGroup;
			children = (
			);
			name = Frameworks;
			sourceTree = "<group>";
		};
		ECBCCDC61BEB6B9A00723476 = {
			isa = PBXGroup;
			children = (
				1671707F1BF4F64E001786CE /* README.md */,
				1671707E1BF4F62A001786CE /* ReactiveKit.podspec */,
				162CB7461CB451D200FB6375 /* Package.swift */,
				EC48D2F0224FB5C400284EA0 /* Sources */,
				EC48D37D224FB66100284EA0 /* Tests */,
				ECBCCDD21BEB6B9A00723476 /* Supporting Files */,
				ECBCCDD11BEB6B9A00723476 /* Products */,
				EC912A5B23BB9B0E00701259 /* Frameworks */,
			);
			indentWidth = 4;
			sourceTree = "<group>";
			tabWidth = 4;
		};
		ECBCCDD11BEB6B9A00723476 /* Products */ = {
			isa = PBXGroup;
			children = (
				ECBCCDD01BEB6B9A00723476 /* ReactiveKit.framework */,
				ECBCCDDA1BEB6B9B00723476 /* ReactiveKit-Tests.xctest */,
				16C33AF91BEFB72500A0DBE0 /* ReactiveKit.framework */,
				16C33B161BEFB9CB00A0DBE0 /* ReactiveKit.framework */,
				16C33B241BEFBA0100A0DBE0 /* ReactiveKit.framework */,
			);
			name = Products;
			sourceTree = "<group>";
		};
		ECBCCDD21BEB6B9A00723476 /* Supporting Files */ = {
			isa = PBXGroup;
			children = (
				ECBCCDD31BEB6B9A00723476 /* ReactiveKit.h */,
				ECBCCDD51BEB6B9A00723476 /* Info.plist */,
				EC48D387224FB71200284EA0 /* TestsInfo.plist */,
			);
			path = "Supporting Files";
			sourceTree = "<group>";
		};
/* End PBXGroup section */

/* Begin PBXHeadersBuildPhase section */
		16C33AF61BEFB72500A0DBE0 /* Headers */ = {
			isa = PBXHeadersBuildPhase;
			buildActionMask = 2147483647;
			files = (
				16C33B851BEFBAC900A0DBE0 /* ReactiveKit.h in Headers */,
			);
			runOnlyForDeploymentPostprocessing = 0;
		};
		16C33B131BEFB9CB00A0DBE0 /* Headers */ = {
			isa = PBXHeadersBuildPhase;
			buildActionMask = 2147483647;
			files = (
				16C33B841BEFBAC900A0DBE0 /* ReactiveKit.h in Headers */,
			);
			runOnlyForDeploymentPostprocessing = 0;
		};
		16C33B211BEFBA0100A0DBE0 /* Headers */ = {
			isa = PBXHeadersBuildPhase;
			buildActionMask = 2147483647;
			files = (
				16D30EBD1D6595AB00C2435D /* ReactiveKit.h in Headers */,
			);
			runOnlyForDeploymentPostprocessing = 0;
		};
		ECBCCDCD1BEB6B9A00723476 /* Headers */ = {
			isa = PBXHeadersBuildPhase;
			buildActionMask = 2147483647;
			files = (
				ECBCCDD41BEB6B9A00723476 /* ReactiveKit.h in Headers */,
			);
			runOnlyForDeploymentPostprocessing = 0;
		};
/* End PBXHeadersBuildPhase section */

/* Begin PBXNativeTarget section */
		16C33AF81BEFB72500A0DBE0 /* ReactiveKit-tvOS */ = {
			isa = PBXNativeTarget;
			buildConfigurationList = 16C33B0E1BEFB72500A0DBE0 /* Build configuration list for PBXNativeTarget "ReactiveKit-tvOS" */;
			buildPhases = (
				16C33AF41BEFB72500A0DBE0 /* Sources */,
				16C33AF51BEFB72500A0DBE0 /* Frameworks */,
				16C33AF61BEFB72500A0DBE0 /* Headers */,
				16C33AF71BEFB72500A0DBE0 /* Resources */,
			);
			buildRules = (
			);
			dependencies = (
			);
			name = "ReactiveKit-tvOS";
			productName = "ReactiveKit-tvOS";
			productReference = 16C33AF91BEFB72500A0DBE0 /* ReactiveKit.framework */;
			productType = "com.apple.product-type.framework";
		};
		16C33B151BEFB9CB00A0DBE0 /* ReactiveKit-watchOS */ = {
			isa = PBXNativeTarget;
			buildConfigurationList = 16C33B1B1BEFB9CB00A0DBE0 /* Build configuration list for PBXNativeTarget "ReactiveKit-watchOS" */;
			buildPhases = (
				16C33B111BEFB9CB00A0DBE0 /* Sources */,
				16C33B121BEFB9CB00A0DBE0 /* Frameworks */,
				16C33B131BEFB9CB00A0DBE0 /* Headers */,
				16C33B141BEFB9CB00A0DBE0 /* Resources */,
			);
			buildRules = (
			);
			dependencies = (
			);
			name = "ReactiveKit-watchOS";
			productName = "ReactiveKit-watchOS";
			productReference = 16C33B161BEFB9CB00A0DBE0 /* ReactiveKit.framework */;
			productType = "com.apple.product-type.framework";
		};
		16C33B231BEFBA0100A0DBE0 /* ReactiveKit-macOS */ = {
			isa = PBXNativeTarget;
			buildConfigurationList = 16C33B291BEFBA0100A0DBE0 /* Build configuration list for PBXNativeTarget "ReactiveKit-macOS" */;
			buildPhases = (
				16C33B1F1BEFBA0100A0DBE0 /* Sources */,
				16C33B201BEFBA0100A0DBE0 /* Frameworks */,
				16C33B211BEFBA0100A0DBE0 /* Headers */,
				16C33B221BEFBA0100A0DBE0 /* Resources */,
			);
			buildRules = (
			);
			dependencies = (
			);
			name = "ReactiveKit-macOS";
			productName = "ReactiveKit-OSX";
			productReference = 16C33B241BEFBA0100A0DBE0 /* ReactiveKit.framework */;
			productType = "com.apple.product-type.framework";
		};
		ECBCCDCF1BEB6B9A00723476 /* ReactiveKit-iOS */ = {
			isa = PBXNativeTarget;
			buildConfigurationList = ECBCCDE41BEB6B9B00723476 /* Build configuration list for PBXNativeTarget "ReactiveKit-iOS" */;
			buildPhases = (
				ECBCCDCB1BEB6B9A00723476 /* Sources */,
				ECBCCDCC1BEB6B9A00723476 /* Frameworks */,
				ECBCCDCD1BEB6B9A00723476 /* Headers */,
				ECBCCDCE1BEB6B9A00723476 /* Resources */,
			);
			buildRules = (
			);
			dependencies = (
			);
			name = "ReactiveKit-iOS";
			productName = ReactiveKit;
			productReference = ECBCCDD01BEB6B9A00723476 /* ReactiveKit.framework */;
			productType = "com.apple.product-type.framework";
		};
		ECBCCDD91BEB6B9B00723476 /* ReactiveKit-Tests */ = {
			isa = PBXNativeTarget;
			buildConfigurationList = ECBCCDE71BEB6B9B00723476 /* Build configuration list for PBXNativeTarget "ReactiveKit-Tests" */;
			buildPhases = (
				ECBCCDD61BEB6B9B00723476 /* Sources */,
				ECBCCDD71BEB6B9B00723476 /* Frameworks */,
				ECBCCDD81BEB6B9B00723476 /* Resources */,
			);
			buildRules = (
			);
			dependencies = (
				ECBCCDDD1BEB6B9B00723476 /* PBXTargetDependency */,
			);
			name = "ReactiveKit-Tests";
			productName = ReactiveKitTests;
			productReference = ECBCCDDA1BEB6B9B00723476 /* ReactiveKit-Tests.xctest */;
			productType = "com.apple.product-type.bundle.unit-test";
		};
/* End PBXNativeTarget section */

/* Begin PBXProject section */
		ECBCCDC71BEB6B9A00723476 /* Project object */ = {
			isa = PBXProject;
			attributes = {
				LastSwiftUpdateCheck = 1130;
				LastUpgradeCheck = 1130;
				ORGANIZATIONNAME = DeclarativeHub;
				TargetAttributes = {
					16C33AF81BEFB72500A0DBE0 = {
						CreatedOnToolsVersion = 7.1;
						LastSwiftMigration = 1020;
					};
					16C33B151BEFB9CB00A0DBE0 = {
						CreatedOnToolsVersion = 7.1;
						LastSwiftMigration = 1020;
					};
					16C33B231BEFBA0100A0DBE0 = {
						CreatedOnToolsVersion = 7.1;
						LastSwiftMigration = 1020;
					};
					ECBCCDCF1BEB6B9A00723476 = {
						CreatedOnToolsVersion = 7.1;
						LastSwiftMigration = 1020;
					};
					ECBCCDD91BEB6B9B00723476 = {
						CreatedOnToolsVersion = 7.1;
						LastSwiftMigration = 1020;
						ProvisioningStyle = Automatic;
					};
				};
			};
			buildConfigurationList = ECBCCDCA1BEB6B9A00723476 /* Build configuration list for PBXProject "ReactiveKit" */;
			compatibilityVersion = "Xcode 3.2";
			developmentRegion = en;
			hasScannedForEncodings = 0;
			knownRegions = (
				Base,
				en,
			);
			mainGroup = ECBCCDC61BEB6B9A00723476;
			productRefGroup = ECBCCDD11BEB6B9A00723476 /* Products */;
			projectDirPath = "";
			projectRoot = "";
			targets = (
				ECBCCDCF1BEB6B9A00723476 /* ReactiveKit-iOS */,
				16C33AF81BEFB72500A0DBE0 /* ReactiveKit-tvOS */,
				16C33B151BEFB9CB00A0DBE0 /* ReactiveKit-watchOS */,
				16C33B231BEFBA0100A0DBE0 /* ReactiveKit-macOS */,
				ECBCCDD91BEB6B9B00723476 /* ReactiveKit-Tests */,
			);
		};
/* End PBXProject section */

/* Begin PBXResourcesBuildPhase section */
		16C33AF71BEFB72500A0DBE0 /* Resources */ = {
			isa = PBXResourcesBuildPhase;
			buildActionMask = 2147483647;
			files = (
			);
			runOnlyForDeploymentPostprocessing = 0;
		};
		16C33B141BEFB9CB00A0DBE0 /* Resources */ = {
			isa = PBXResourcesBuildPhase;
			buildActionMask = 2147483647;
			files = (
			);
			runOnlyForDeploymentPostprocessing = 0;
		};
		16C33B221BEFBA0100A0DBE0 /* Resources */ = {
			isa = PBXResourcesBuildPhase;
			buildActionMask = 2147483647;
			files = (
			);
			runOnlyForDeploymentPostprocessing = 0;
		};
		ECBCCDCE1BEB6B9A00723476 /* Resources */ = {
			isa = PBXResourcesBuildPhase;
			buildActionMask = 2147483647;
			files = (
			);
			runOnlyForDeploymentPostprocessing = 0;
		};
		ECBCCDD81BEB6B9B00723476 /* Resources */ = {
			isa = PBXResourcesBuildPhase;
			buildActionMask = 2147483647;
			files = (
			);
			runOnlyForDeploymentPostprocessing = 0;
		};
/* End PBXResourcesBuildPhase section */

/* Begin PBXSourcesBuildPhase section */
		16C33AF41BEFB72500A0DBE0 /* Sources */ = {
			isa = PBXSourcesBuildPhase;
			buildActionMask = 2147483647;
			files = (
				EC48D31E224FB5C400284EA0 /* Property.swift in Sources */,
				EC48D35E224FB5C400284EA0 /* Deallocatable.swift in Sources */,
				EC48D356224FB5C400284EA0 /* Reactive.swift in Sources */,
				EC75487F2351E2AC002D869C /* Scheduler.swift in Sources */,
				EC912A6E23BCB00500701259 /* Subscription.swift in Sources */,
				08788B3A2411C5F30011CB5E /* Empty.swift in Sources */,
				EC48D35A224FB5C400284EA0 /* LoadingSignal.swift in Sources */,
				EC48D376224FB5C400284EA0 /* Signal.swift in Sources */,
				ECF2EB7D240A6E4100BD5E67 /* TimelaneCore.swift in Sources */,
				EC48D32E224FB5C400284EA0 /* SignalProtocol+Optional.swift in Sources */,
				EC48D37A224FB5C400284EA0 /* SignalProtocol+Event.swift in Sources */,
				EC48D36E224FB5C400284EA0 /* SignalProtocol+Arities.swift in Sources */,
				EC48D332224FB5C400284EA0 /* Deprecations.swift in Sources */,
				EC9D05CC239BB382000DDE3B /* Published.swift in Sources */,
				EC48D362224FB5C400284EA0 /* SignalProtocol+Filtering.swift in Sources */,
				EC881B7C23D3177700C52752 /* Combine.swift in Sources */,
				EC48D30E224FB5C400284EA0 /* SignalProtocol+Utilities.swift in Sources */,
				EC7717ED23BE33650036A609 /* Sink.swift in Sources */,
				EC48D36A224FB5C400284EA0 /* SignalProtocol+Result.swift in Sources */,
				ECDFDCB322BD7E9500B85C5E /* Completion.swift in Sources */,
				08788B2F2411609D0011CB5E /* Deferred.swift in Sources */,
				EC48D32A224FB5C400284EA0 /* SignalProtocol+Threading.swift in Sources */,
				EC48D366224FB5C400284EA0 /* SignalProtocol+Transforming.swift in Sources */,
				EC48D346224FB5C400284EA0 /* Bindable.swift in Sources */,
				EC912A6423BCAFB100701259 /* Cancellable.swift in Sources */,
				EC48D342224FB5C400284EA0 /* Disposable.swift in Sources */,
				EC912A3B23BB91EF00701259 /* Accumulator.swift in Sources */,
				EC48D372224FB5C400284EA0 /* SignalProtocol+Sequence.swift in Sources */,
				EC48D312224FB5C400284EA0 /* Observer.swift in Sources */,
				EC430EDA23735833003243B2 /* Atomic.swift in Sources */,
				EC48D322224FB5C400284EA0 /* LoadingProperty.swift in Sources */,
				EC912A6923BCAFD900701259 /* Demand.swift in Sources */,
				EC48D31A224FB5C400284EA0 /* SignalProtocol+Combining.swift in Sources */,
				EC48D352224FB5C400284EA0 /* Connectable.swift in Sources */,
				EC48D34E224FB5C400284EA0 /* Subjects.swift in Sources */,
				EC912A5F23BCAD2600701259 /* Subscriber.swift in Sources */,
				EC9D05D1239BBBAE000DDE3B /* ObservableObject.swift in Sources */,
				EC48D34A224FB5C400284EA0 /* ExecutionContext.swift in Sources */,
				EC48D33E224FB5C400284EA0 /* SignalProtocol+ErrorHandling.swift in Sources */,
				EC48D326224FB5C400284EA0 /* Signal.Event.swift in Sources */,
				EC48D316224FB5C400284EA0 /* SignalProtocol+Monad.swift in Sources */,
				EC48D33A224FB5C400284EA0 /* Lock.swift in Sources */,
				ECF2EB82240A6EF000BD5E67 /* SignalProtocol+Timelane.swift in Sources */,
				EC48D336224FB5C400284EA0 /* SignalProtocol.swift in Sources */,
			);
			runOnlyForDeploymentPostprocessing = 0;
		};
		16C33B111BEFB9CB00A0DBE0 /* Sources */ = {
			isa = PBXSourcesBuildPhase;
			buildActionMask = 2147483647;
			files = (
				EC48D31F224FB5C400284EA0 /* Property.swift in Sources */,
				EC48D35F224FB5C400284EA0 /* Deallocatable.swift in Sources */,
				EC48D357224FB5C400284EA0 /* Reactive.swift in Sources */,
				EC7548802351E2AC002D869C /* Scheduler.swift in Sources */,
				EC912A6F23BCB00500701259 /* Subscription.swift in Sources */,
				08788B3B2411C5F30011CB5E /* Empty.swift in Sources */,
				EC48D35B224FB5C400284EA0 /* LoadingSignal.swift in Sources */,
				EC48D377224FB5C400284EA0 /* Signal.swift in Sources */,
				ECF2EB7E240A6E4100BD5E67 /* TimelaneCore.swift in Sources */,
				EC48D32F224FB5C400284EA0 /* SignalProtocol+Optional.swift in Sources */,
				EC48D37B224FB5C400284EA0 /* SignalProtocol+Event.swift in Sources */,
				EC48D36F224FB5C400284EA0 /* SignalProtocol+Arities.swift in Sources */,
				EC48D333224FB5C400284EA0 /* Deprecations.swift in Sources */,
				EC9D05CD239BB382000DDE3B /* Published.swift in Sources */,
				EC48D363224FB5C400284EA0 /* SignalProtocol+Filtering.swift in Sources */,
				EC881B7D23D3177700C52752 /* Combine.swift in Sources */,
				EC48D30F224FB5C400284EA0 /* SignalProtocol+Utilities.swift in Sources */,
				EC7717EE23BE33650036A609 /* Sink.swift in Sources */,
				EC48D36B224FB5C400284EA0 /* SignalProtocol+Result.swift in Sources */,
				ECDFDCB422BD7E9500B85C5E /* Completion.swift in Sources */,
				08788B302411609D0011CB5E /* Deferred.swift in Sources */,
				EC48D32B224FB5C400284EA0 /* SignalProtocol+Threading.swift in Sources */,
				EC48D367224FB5C400284EA0 /* SignalProtocol+Transforming.swift in Sources */,
				EC48D347224FB5C400284EA0 /* Bindable.swift in Sources */,
				EC912A6523BCAFB100701259 /* Cancellable.swift in Sources */,
				EC48D343224FB5C400284EA0 /* Disposable.swift in Sources */,
				EC912A3C23BB91EF00701259 /* Accumulator.swift in Sources */,
				EC48D373224FB5C400284EA0 /* SignalProtocol+Sequence.swift in Sources */,
				EC48D313224FB5C400284EA0 /* Observer.swift in Sources */,
				EC430EDB23735833003243B2 /* Atomic.swift in Sources */,
				EC48D323224FB5C400284EA0 /* LoadingProperty.swift in Sources */,
				EC912A6A23BCAFD900701259 /* Demand.swift in Sources */,
				EC48D31B224FB5C400284EA0 /* SignalProtocol+Combining.swift in Sources */,
				EC48D353224FB5C400284EA0 /* Connectable.swift in Sources */,
				EC48D34F224FB5C400284EA0 /* Subjects.swift in Sources */,
				EC912A6023BCAD2600701259 /* Subscriber.swift in Sources */,
				EC9D05D2239BBBAE000DDE3B /* ObservableObject.swift in Sources */,
				EC48D34B224FB5C400284EA0 /* ExecutionContext.swift in Sources */,
				EC48D33F224FB5C400284EA0 /* SignalProtocol+ErrorHandling.swift in Sources */,
				EC48D327224FB5C400284EA0 /* Signal.Event.swift in Sources */,
				EC48D317224FB5C400284EA0 /* SignalProtocol+Monad.swift in Sources */,
				EC48D33B224FB5C400284EA0 /* Lock.swift in Sources */,
				ECF2EB83240A6EF000BD5E67 /* SignalProtocol+Timelane.swift in Sources */,
				EC48D337224FB5C400284EA0 /* SignalProtocol.swift in Sources */,
			);
			runOnlyForDeploymentPostprocessing = 0;
		};
		16C33B1F1BEFBA0100A0DBE0 /* Sources */ = {
			isa = PBXSourcesBuildPhase;
			buildActionMask = 2147483647;
			files = (
				EC48D320224FB5C400284EA0 /* Property.swift in Sources */,
				EC48D360224FB5C400284EA0 /* Deallocatable.swift in Sources */,
				EC48D358224FB5C400284EA0 /* Reactive.swift in Sources */,
				EC7548812351E2AC002D869C /* Scheduler.swift in Sources */,
				EC912A7023BCB00500701259 /* Subscription.swift in Sources */,
				08788B3C2411C5F40011CB5E /* Empty.swift in Sources */,
				EC48D35C224FB5C400284EA0 /* LoadingSignal.swift in Sources */,
				EC48D378224FB5C400284EA0 /* Signal.swift in Sources */,
				ECF2EB7F240A6E4100BD5E67 /* TimelaneCore.swift in Sources */,
				EC48D330224FB5C400284EA0 /* SignalProtocol+Optional.swift in Sources */,
				EC48D37C224FB5C400284EA0 /* SignalProtocol+Event.swift in Sources */,
				EC48D370224FB5C400284EA0 /* SignalProtocol+Arities.swift in Sources */,
				EC48D334224FB5C400284EA0 /* Deprecations.swift in Sources */,
				EC9D05CE239BB382000DDE3B /* Published.swift in Sources */,
				EC48D364224FB5C400284EA0 /* SignalProtocol+Filtering.swift in Sources */,
				EC881B7E23D3177700C52752 /* Combine.swift in Sources */,
				EC48D310224FB5C400284EA0 /* SignalProtocol+Utilities.swift in Sources */,
				EC7717EF23BE33650036A609 /* Sink.swift in Sources */,
				EC48D36C224FB5C400284EA0 /* SignalProtocol+Result.swift in Sources */,
				ECDFDCB522BD7E9500B85C5E /* Completion.swift in Sources */,
				08788B312411609D0011CB5E /* Deferred.swift in Sources */,
				EC48D32C224FB5C400284EA0 /* SignalProtocol+Threading.swift in Sources */,
				EC48D368224FB5C400284EA0 /* SignalProtocol+Transforming.swift in Sources */,
				EC48D348224FB5C400284EA0 /* Bindable.swift in Sources */,
				EC912A6623BCAFB100701259 /* Cancellable.swift in Sources */,
				EC48D344224FB5C400284EA0 /* Disposable.swift in Sources */,
				EC912A3D23BB91EF00701259 /* Accumulator.swift in Sources */,
				EC48D374224FB5C400284EA0 /* SignalProtocol+Sequence.swift in Sources */,
				EC48D314224FB5C400284EA0 /* Observer.swift in Sources */,
				EC430EDC23735833003243B2 /* Atomic.swift in Sources */,
				EC48D324224FB5C400284EA0 /* LoadingProperty.swift in Sources */,
				EC912A6B23BCAFD900701259 /* Demand.swift in Sources */,
				EC48D31C224FB5C400284EA0 /* SignalProtocol+Combining.swift in Sources */,
				EC48D354224FB5C400284EA0 /* Connectable.swift in Sources */,
				EC48D350224FB5C400284EA0 /* Subjects.swift in Sources */,
				EC912A6123BCAD2600701259 /* Subscriber.swift in Sources */,
				EC9D05D3239BBBAE000DDE3B /* ObservableObject.swift in Sources */,
				EC48D34C224FB5C400284EA0 /* ExecutionContext.swift in Sources */,
				EC48D340224FB5C400284EA0 /* SignalProtocol+ErrorHandling.swift in Sources */,
				EC48D328224FB5C400284EA0 /* Signal.Event.swift in Sources */,
				EC48D318224FB5C400284EA0 /* SignalProtocol+Monad.swift in Sources */,
				EC48D33C224FB5C400284EA0 /* Lock.swift in Sources */,
				ECF2EB84240A6EF000BD5E67 /* SignalProtocol+Timelane.swift in Sources */,
				EC48D338224FB5C400284EA0 /* SignalProtocol.swift in Sources */,
			);
			runOnlyForDeploymentPostprocessing = 0;
		};
		ECBCCDCB1BEB6B9A00723476 /* Sources */ = {
			isa = PBXSourcesBuildPhase;
			buildActionMask = 2147483647;
			files = (
				EC48D31D224FB5C400284EA0 /* Property.swift in Sources */,
				EC48D35D224FB5C400284EA0 /* Deallocatable.swift in Sources */,
				EC48D355224FB5C400284EA0 /* Reactive.swift in Sources */,
				EC75487E2351E2AC002D869C /* Scheduler.swift in Sources */,
				EC912A6D23BCB00500701259 /* Subscription.swift in Sources */,
				08788B392411C5D00011CB5E /* Empty.swift in Sources */,
				EC48D359224FB5C400284EA0 /* LoadingSignal.swift in Sources */,
				EC48D375224FB5C400284EA0 /* Signal.swift in Sources */,
				ECF2EB7C240A6E4100BD5E67 /* TimelaneCore.swift in Sources */,
				EC48D32D224FB5C400284EA0 /* SignalProtocol+Optional.swift in Sources */,
				EC48D379224FB5C400284EA0 /* SignalProtocol+Event.swift in Sources */,
				EC48D36D224FB5C400284EA0 /* SignalProtocol+Arities.swift in Sources */,
				EC48D331224FB5C400284EA0 /* Deprecations.swift in Sources */,
				EC9D05CB239BB382000DDE3B /* Published.swift in Sources */,
				EC48D361224FB5C400284EA0 /* SignalProtocol+Filtering.swift in Sources */,
				EC881B7B23D3177700C52752 /* Combine.swift in Sources */,
				EC48D30D224FB5C400284EA0 /* SignalProtocol+Utilities.swift in Sources */,
				EC7717EC23BE33650036A609 /* Sink.swift in Sources */,
				EC48D369224FB5C400284EA0 /* SignalProtocol+Result.swift in Sources */,
				ECDFDCB222BD7E9500B85C5E /* Completion.swift in Sources */,
				08788B2E2411609D0011CB5E /* Deferred.swift in Sources */,
				EC48D329224FB5C400284EA0 /* SignalProtocol+Threading.swift in Sources */,
				EC48D365224FB5C400284EA0 /* SignalProtocol+Transforming.swift in Sources */,
				EC48D345224FB5C400284EA0 /* Bindable.swift in Sources */,
				EC912A6323BCAFB100701259 /* Cancellable.swift in Sources */,
				EC48D341224FB5C400284EA0 /* Disposable.swift in Sources */,
				EC912A3A23BB91EF00701259 /* Accumulator.swift in Sources */,
				EC48D371224FB5C400284EA0 /* SignalProtocol+Sequence.swift in Sources */,
				EC48D311224FB5C400284EA0 /* Observer.swift in Sources */,
				EC430ED923735833003243B2 /* Atomic.swift in Sources */,
				EC48D321224FB5C400284EA0 /* LoadingProperty.swift in Sources */,
				EC912A6823BCAFD900701259 /* Demand.swift in Sources */,
				EC48D319224FB5C400284EA0 /* SignalProtocol+Combining.swift in Sources */,
				EC48D351224FB5C400284EA0 /* Connectable.swift in Sources */,
				EC48D34D224FB5C400284EA0 /* Subjects.swift in Sources */,
				EC912A5E23BCAD2600701259 /* Subscriber.swift in Sources */,
				EC9D05D0239BBBAE000DDE3B /* ObservableObject.swift in Sources */,
				EC48D349224FB5C400284EA0 /* ExecutionContext.swift in Sources */,
				EC48D33D224FB5C400284EA0 /* SignalProtocol+ErrorHandling.swift in Sources */,
				EC48D325224FB5C400284EA0 /* Signal.Event.swift in Sources */,
				EC48D315224FB5C400284EA0 /* SignalProtocol+Monad.swift in Sources */,
				EC48D339224FB5C400284EA0 /* Lock.swift in Sources */,
				ECF2EB81240A6EF000BD5E67 /* SignalProtocol+Timelane.swift in Sources */,
				EC48D335224FB5C400284EA0 /* SignalProtocol.swift in Sources */,
			);
			runOnlyForDeploymentPostprocessing = 0;
		};
		ECBCCDD61BEB6B9B00723476 /* Sources */ = {
			isa = PBXSourcesBuildPhase;
			buildActionMask = 2147483647;
			files = (
				08B5D54E23A68647000AE983 /* PublishedTests.swift in Sources */,
				EC912A5923BB9ABA00701259 /* SubjectTests.swift in Sources */,
				EC912A5623BB9ABA00701259 /* Stress.swift in Sources */,
				EC7717E323BCF4480036A609 /* Scheduler.swift in Sources */,
				EC912A5823BB9ABA00701259 /* PropertyTests.swift in Sources */,
				EC881B8023D318F100C52752 /* CombineTests.swift in Sources */,
				EC912A5723BB9ABA00701259 /* SignalTests.swift in Sources */,
			);
			runOnlyForDeploymentPostprocessing = 0;
		};
/* End PBXSourcesBuildPhase section */

/* Begin PBXTargetDependency section */
		ECBCCDDD1BEB6B9B00723476 /* PBXTargetDependency */ = {
			isa = PBXTargetDependency;
			target = ECBCCDCF1BEB6B9A00723476 /* ReactiveKit-iOS */;
			targetProxy = ECBCCDDC1BEB6B9B00723476 /* PBXContainerItemProxy */;
		};
/* End PBXTargetDependency section */

/* Begin XCBuildConfiguration section */
		16C33B0A1BEFB72500A0DBE0 /* Debug */ = {
			isa = XCBuildConfiguration;
			buildSettings = {
				APPLICATION_EXTENSION_API_ONLY = YES;
				CLANG_ENABLE_MODULES = YES;
				CODE_SIGN_IDENTITY = "";
				DEFINES_MODULE = YES;
				DYLIB_COMPATIBILITY_VERSION = 1;
				DYLIB_CURRENT_VERSION = 1;
				DYLIB_INSTALL_NAME_BASE = "@rpath";
				INFOPLIST_FILE = "Supporting Files/Info.plist";
				INSTALL_PATH = "$(LOCAL_LIBRARY_DIR)/Frameworks";
				LD_RUNPATH_SEARCH_PATHS = "$(inherited) @executable_path/Frameworks @loader_path/Frameworks";
				PRODUCT_BUNDLE_IDENTIFIER = DeclarativeHub.ReactiveKit;
				PRODUCT_NAME = ReactiveKit;
				SDKROOT = appletvos;
				SKIP_INSTALL = YES;
				SWIFT_OPTIMIZATION_LEVEL = "-Onone";
				SWIFT_VERSION = 5.0;
				TARGETED_DEVICE_FAMILY = 3;
				TVOS_DEPLOYMENT_TARGET = 9.0;
			};
			name = Debug;
		};
		16C33B0B1BEFB72500A0DBE0 /* Release */ = {
			isa = XCBuildConfiguration;
			buildSettings = {
				APPLICATION_EXTENSION_API_ONLY = YES;
				CLANG_ENABLE_MODULES = YES;
				CODE_SIGN_IDENTITY = "";
				DEFINES_MODULE = YES;
				DYLIB_COMPATIBILITY_VERSION = 1;
				DYLIB_CURRENT_VERSION = 1;
				DYLIB_INSTALL_NAME_BASE = "@rpath";
				INFOPLIST_FILE = "Supporting Files/Info.plist";
				INSTALL_PATH = "$(LOCAL_LIBRARY_DIR)/Frameworks";
				LD_RUNPATH_SEARCH_PATHS = "$(inherited) @executable_path/Frameworks @loader_path/Frameworks";
				PRODUCT_BUNDLE_IDENTIFIER = DeclarativeHub.ReactiveKit;
				PRODUCT_NAME = ReactiveKit;
				SDKROOT = appletvos;
				SKIP_INSTALL = YES;
				SWIFT_OPTIMIZATION_LEVEL = "-Owholemodule";
				SWIFT_VERSION = 5.0;
				TARGETED_DEVICE_FAMILY = 3;
				TVOS_DEPLOYMENT_TARGET = 9.0;
			};
			name = Release;
		};
		16C33B1C1BEFB9CB00A0DBE0 /* Debug */ = {
			isa = XCBuildConfiguration;
			buildSettings = {
				APPLICATION_EXTENSION_API_ONLY = YES;
				CLANG_ENABLE_MODULES = YES;
				CODE_SIGN_IDENTITY = "";
				DEFINES_MODULE = YES;
				DYLIB_COMPATIBILITY_VERSION = 1;
				DYLIB_CURRENT_VERSION = 1;
				DYLIB_INSTALL_NAME_BASE = "@rpath";
				INFOPLIST_FILE = "Supporting Files/Info.plist";
				INSTALL_PATH = "$(LOCAL_LIBRARY_DIR)/Frameworks";
				LD_RUNPATH_SEARCH_PATHS = "$(inherited) @executable_path/Frameworks @loader_path/Frameworks";
				PRODUCT_BUNDLE_IDENTIFIER = DeclarativeHub.ReactiveKit;
				PRODUCT_NAME = ReactiveKit;
				SDKROOT = watchos;
				SKIP_INSTALL = YES;
				SWIFT_OPTIMIZATION_LEVEL = "-Onone";
				SWIFT_VERSION = 5.0;
				TARGETED_DEVICE_FAMILY = 4;
				WATCHOS_DEPLOYMENT_TARGET = 2.0;
			};
			name = Debug;
		};
		16C33B1D1BEFB9CB00A0DBE0 /* Release */ = {
			isa = XCBuildConfiguration;
			buildSettings = {
				APPLICATION_EXTENSION_API_ONLY = YES;
				CLANG_ENABLE_MODULES = YES;
				CODE_SIGN_IDENTITY = "";
				DEFINES_MODULE = YES;
				DYLIB_COMPATIBILITY_VERSION = 1;
				DYLIB_CURRENT_VERSION = 1;
				DYLIB_INSTALL_NAME_BASE = "@rpath";
				INFOPLIST_FILE = "Supporting Files/Info.plist";
				INSTALL_PATH = "$(LOCAL_LIBRARY_DIR)/Frameworks";
				LD_RUNPATH_SEARCH_PATHS = "$(inherited) @executable_path/Frameworks @loader_path/Frameworks";
				PRODUCT_BUNDLE_IDENTIFIER = DeclarativeHub.ReactiveKit;
				PRODUCT_NAME = ReactiveKit;
				SDKROOT = watchos;
				SKIP_INSTALL = YES;
				SWIFT_OPTIMIZATION_LEVEL = "-Owholemodule";
				SWIFT_VERSION = 5.0;
				TARGETED_DEVICE_FAMILY = 4;
				WATCHOS_DEPLOYMENT_TARGET = 2.0;
			};
			name = Release;
		};
		16C33B2A1BEFBA0100A0DBE0 /* Debug */ = {
			isa = XCBuildConfiguration;
			buildSettings = {
				APPLICATION_EXTENSION_API_ONLY = YES;
				CLANG_ENABLE_MODULES = YES;
				COMBINE_HIDPI_IMAGES = YES;
				DEFINES_MODULE = YES;
				DYLIB_COMPATIBILITY_VERSION = 1;
				DYLIB_CURRENT_VERSION = 1;
				DYLIB_INSTALL_NAME_BASE = "@rpath";
				FRAMEWORK_VERSION = A;
				INFOPLIST_FILE = "Supporting Files/Info.plist";
				INSTALL_PATH = "$(LOCAL_LIBRARY_DIR)/Frameworks";
				LD_RUNPATH_SEARCH_PATHS = "$(inherited) @executable_path/../Frameworks @loader_path/Frameworks";
				PRODUCT_BUNDLE_IDENTIFIER = DeclarativeHub.ReactiveKit;
				PRODUCT_NAME = ReactiveKit;
				SDKROOT = macosx;
				SKIP_INSTALL = YES;
				SWIFT_OPTIMIZATION_LEVEL = "-Onone";
				SWIFT_VERSION = 5.0;
			};
			name = Debug;
		};
		16C33B2B1BEFBA0100A0DBE0 /* Release */ = {
			isa = XCBuildConfiguration;
			buildSettings = {
				APPLICATION_EXTENSION_API_ONLY = YES;
				CLANG_ENABLE_MODULES = YES;
				COMBINE_HIDPI_IMAGES = YES;
				DEFINES_MODULE = YES;
				DYLIB_COMPATIBILITY_VERSION = 1;
				DYLIB_CURRENT_VERSION = 1;
				DYLIB_INSTALL_NAME_BASE = "@rpath";
				FRAMEWORK_VERSION = A;
				INFOPLIST_FILE = "Supporting Files/Info.plist";
				INSTALL_PATH = "$(LOCAL_LIBRARY_DIR)/Frameworks";
				LD_RUNPATH_SEARCH_PATHS = "$(inherited) @executable_path/../Frameworks @loader_path/Frameworks";
				PRODUCT_BUNDLE_IDENTIFIER = DeclarativeHub.ReactiveKit;
				PRODUCT_NAME = ReactiveKit;
				SDKROOT = macosx;
				SKIP_INSTALL = YES;
				SWIFT_OPTIMIZATION_LEVEL = "-Owholemodule";
				SWIFT_VERSION = 5.0;
			};
			name = Release;
		};
		ECBCCDE21BEB6B9B00723476 /* Debug */ = {
			isa = XCBuildConfiguration;
			buildSettings = {
				ALWAYS_SEARCH_USER_PATHS = NO;
				CLANG_CXX_LANGUAGE_STANDARD = "gnu++0x";
				CLANG_CXX_LIBRARY = "libc++";
				CLANG_ENABLE_MODULES = YES;
				CLANG_ENABLE_OBJC_ARC = YES;
				CLANG_WARN_BLOCK_CAPTURE_AUTORELEASING = YES;
				CLANG_WARN_BOOL_CONVERSION = YES;
				CLANG_WARN_COMMA = YES;
				CLANG_WARN_CONSTANT_CONVERSION = YES;
				CLANG_WARN_DEPRECATED_OBJC_IMPLEMENTATIONS = YES;
				CLANG_WARN_DIRECT_OBJC_ISA_USAGE = YES_ERROR;
				CLANG_WARN_EMPTY_BODY = YES;
				CLANG_WARN_ENUM_CONVERSION = YES;
				CLANG_WARN_INFINITE_RECURSION = YES;
				CLANG_WARN_INT_CONVERSION = YES;
				CLANG_WARN_NON_LITERAL_NULL_CONVERSION = YES;
				CLANG_WARN_OBJC_IMPLICIT_RETAIN_SELF = YES;
				CLANG_WARN_OBJC_LITERAL_CONVERSION = YES;
				CLANG_WARN_OBJC_ROOT_CLASS = YES_ERROR;
				CLANG_WARN_RANGE_LOOP_ANALYSIS = YES;
				CLANG_WARN_STRICT_PROTOTYPES = YES;
				CLANG_WARN_SUSPICIOUS_MOVE = YES;
				CLANG_WARN_UNREACHABLE_CODE = YES;
				CLANG_WARN__DUPLICATE_METHOD_MATCH = YES;
				COPY_PHASE_STRIP = NO;
				CURRENT_PROJECT_VERSION = 1;
				DEBUG_INFORMATION_FORMAT = dwarf;
				ENABLE_STRICT_OBJC_MSGSEND = YES;
				ENABLE_TESTABILITY = YES;
				GCC_C_LANGUAGE_STANDARD = gnu99;
				GCC_DYNAMIC_NO_PIC = NO;
				GCC_NO_COMMON_BLOCKS = YES;
				GCC_OPTIMIZATION_LEVEL = 0;
				GCC_PREPROCESSOR_DEFINITIONS = (
					"DEBUG=1",
					"$(inherited)",
				);
				GCC_WARN_64_TO_32_BIT_CONVERSION = YES;
				GCC_WARN_ABOUT_RETURN_TYPE = YES_ERROR;
				GCC_WARN_UNDECLARED_SELECTOR = YES;
				GCC_WARN_UNINITIALIZED_AUTOS = YES_AGGRESSIVE;
				GCC_WARN_UNUSED_FUNCTION = YES;
				GCC_WARN_UNUSED_VARIABLE = YES;
				IPHONEOS_DEPLOYMENT_TARGET = 8.0;
				MACOSX_DEPLOYMENT_TARGET = 10.10;
<<<<<<< HEAD
				MARKETING_VERSION = 3.17.0;
=======
				MARKETING_VERSION = 3.16.4;
>>>>>>> 0e553b1a
				MTL_ENABLE_DEBUG_INFO = YES;
				ONLY_ACTIVE_ARCH = YES;
				SDKROOT = iphoneos;
				SWIFT_OPTIMIZATION_LEVEL = "-Onone";
				SWIFT_VERSION = 4.0;
				TARGETED_DEVICE_FAMILY = "1,2";
				VERSIONING_SYSTEM = "apple-generic";
				VERSION_INFO_PREFIX = "";
			};
			name = Debug;
		};
		ECBCCDE31BEB6B9B00723476 /* Release */ = {
			isa = XCBuildConfiguration;
			buildSettings = {
				ALWAYS_SEARCH_USER_PATHS = NO;
				CLANG_CXX_LANGUAGE_STANDARD = "gnu++0x";
				CLANG_CXX_LIBRARY = "libc++";
				CLANG_ENABLE_CODE_COVERAGE = NO;
				CLANG_ENABLE_MODULES = YES;
				CLANG_ENABLE_OBJC_ARC = YES;
				CLANG_WARN_BLOCK_CAPTURE_AUTORELEASING = YES;
				CLANG_WARN_BOOL_CONVERSION = YES;
				CLANG_WARN_COMMA = YES;
				CLANG_WARN_CONSTANT_CONVERSION = YES;
				CLANG_WARN_DEPRECATED_OBJC_IMPLEMENTATIONS = YES;
				CLANG_WARN_DIRECT_OBJC_ISA_USAGE = YES_ERROR;
				CLANG_WARN_EMPTY_BODY = YES;
				CLANG_WARN_ENUM_CONVERSION = YES;
				CLANG_WARN_INFINITE_RECURSION = YES;
				CLANG_WARN_INT_CONVERSION = YES;
				CLANG_WARN_NON_LITERAL_NULL_CONVERSION = YES;
				CLANG_WARN_OBJC_IMPLICIT_RETAIN_SELF = YES;
				CLANG_WARN_OBJC_LITERAL_CONVERSION = YES;
				CLANG_WARN_OBJC_ROOT_CLASS = YES_ERROR;
				CLANG_WARN_RANGE_LOOP_ANALYSIS = YES;
				CLANG_WARN_STRICT_PROTOTYPES = YES;
				CLANG_WARN_SUSPICIOUS_MOVE = YES;
				CLANG_WARN_UNREACHABLE_CODE = YES;
				CLANG_WARN__DUPLICATE_METHOD_MATCH = YES;
				COPY_PHASE_STRIP = NO;
				CURRENT_PROJECT_VERSION = 1;
				DEBUG_INFORMATION_FORMAT = "dwarf-with-dsym";
				ENABLE_NS_ASSERTIONS = NO;
				ENABLE_STRICT_OBJC_MSGSEND = YES;
				GCC_C_LANGUAGE_STANDARD = gnu99;
				GCC_NO_COMMON_BLOCKS = YES;
				GCC_WARN_64_TO_32_BIT_CONVERSION = YES;
				GCC_WARN_ABOUT_RETURN_TYPE = YES_ERROR;
				GCC_WARN_UNDECLARED_SELECTOR = YES;
				GCC_WARN_UNINITIALIZED_AUTOS = YES_AGGRESSIVE;
				GCC_WARN_UNUSED_FUNCTION = YES;
				GCC_WARN_UNUSED_VARIABLE = YES;
				IPHONEOS_DEPLOYMENT_TARGET = 8.0;
				MACOSX_DEPLOYMENT_TARGET = 10.10;
<<<<<<< HEAD
				MARKETING_VERSION = 3.17.0;
=======
				MARKETING_VERSION = 3.16.4;
>>>>>>> 0e553b1a
				MTL_ENABLE_DEBUG_INFO = NO;
				SDKROOT = iphoneos;
				SWIFT_VERSION = 4.0;
				TARGETED_DEVICE_FAMILY = "1,2";
				VALIDATE_PRODUCT = YES;
				VERSIONING_SYSTEM = "apple-generic";
				VERSION_INFO_PREFIX = "";
			};
			name = Release;
		};
		ECBCCDE51BEB6B9B00723476 /* Debug */ = {
			isa = XCBuildConfiguration;
			buildSettings = {
				APPLICATION_EXTENSION_API_ONLY = YES;
				CLANG_ENABLE_MODULES = YES;
				CODE_SIGN_IDENTITY = "";
				"CODE_SIGN_IDENTITY[sdk=iphoneos*]" = "";
				DEFINES_MODULE = YES;
				DYLIB_COMPATIBILITY_VERSION = 1;
				DYLIB_CURRENT_VERSION = 1;
				DYLIB_INSTALL_NAME_BASE = "@rpath";
				INFOPLIST_FILE = "Supporting Files/Info.plist";
				INSTALL_PATH = "$(LOCAL_LIBRARY_DIR)/Frameworks";
				LD_RUNPATH_SEARCH_PATHS = "$(inherited) @executable_path/Frameworks @loader_path/Frameworks";
				PRODUCT_BUNDLE_IDENTIFIER = DeclarativeHub.ReactiveKit;
				PRODUCT_NAME = ReactiveKit;
				SKIP_INSTALL = YES;
				SWIFT_OPTIMIZATION_LEVEL = "-Onone";
				SWIFT_VERSION = 5.0;
			};
			name = Debug;
		};
		ECBCCDE61BEB6B9B00723476 /* Release */ = {
			isa = XCBuildConfiguration;
			buildSettings = {
				APPLICATION_EXTENSION_API_ONLY = YES;
				CLANG_ENABLE_MODULES = YES;
				CODE_SIGN_IDENTITY = "";
				"CODE_SIGN_IDENTITY[sdk=iphoneos*]" = "";
				DEFINES_MODULE = YES;
				DYLIB_COMPATIBILITY_VERSION = 1;
				DYLIB_CURRENT_VERSION = 1;
				DYLIB_INSTALL_NAME_BASE = "@rpath";
				INFOPLIST_FILE = "Supporting Files/Info.plist";
				INSTALL_PATH = "$(LOCAL_LIBRARY_DIR)/Frameworks";
				LD_RUNPATH_SEARCH_PATHS = "$(inherited) @executable_path/Frameworks @loader_path/Frameworks";
				PRODUCT_BUNDLE_IDENTIFIER = DeclarativeHub.ReactiveKit;
				PRODUCT_NAME = ReactiveKit;
				SKIP_INSTALL = YES;
				SWIFT_OPTIMIZATION_LEVEL = "-Owholemodule";
				SWIFT_VERSION = 5.0;
			};
			name = Release;
		};
		ECBCCDE81BEB6B9B00723476 /* Debug */ = {
			isa = XCBuildConfiguration;
			buildSettings = {
				ALWAYS_EMBED_SWIFT_STANDARD_LIBRARIES = YES;
				"CODE_SIGN_IDENTITY[sdk=macosx*]" = "-";
				INFOPLIST_FILE = "Supporting Files/TestsInfo.plist";
				LD_RUNPATH_SEARCH_PATHS = "$(inherited) @executable_path/Frameworks @loader_path/Frameworks";
				PRODUCT_BUNDLE_IDENTIFIER = "Srdan-Rasic.ReactiveKitTests";
				PRODUCT_NAME = "$(TARGET_NAME)";
				SWIFT_VERSION = 5.0;
			};
			name = Debug;
		};
		ECBCCDE91BEB6B9B00723476 /* Release */ = {
			isa = XCBuildConfiguration;
			buildSettings = {
				ALWAYS_EMBED_SWIFT_STANDARD_LIBRARIES = YES;
				"CODE_SIGN_IDENTITY[sdk=macosx*]" = "-";
				INFOPLIST_FILE = "Supporting Files/TestsInfo.plist";
				LD_RUNPATH_SEARCH_PATHS = "$(inherited) @executable_path/Frameworks @loader_path/Frameworks";
				PRODUCT_BUNDLE_IDENTIFIER = "Srdan-Rasic.ReactiveKitTests";
				PRODUCT_NAME = "$(TARGET_NAME)";
				SWIFT_OPTIMIZATION_LEVEL = "-Owholemodule";
				SWIFT_VERSION = 5.0;
			};
			name = Release;
		};
/* End XCBuildConfiguration section */

/* Begin XCConfigurationList section */
		16C33B0E1BEFB72500A0DBE0 /* Build configuration list for PBXNativeTarget "ReactiveKit-tvOS" */ = {
			isa = XCConfigurationList;
			buildConfigurations = (
				16C33B0A1BEFB72500A0DBE0 /* Debug */,
				16C33B0B1BEFB72500A0DBE0 /* Release */,
			);
			defaultConfigurationIsVisible = 0;
			defaultConfigurationName = Release;
		};
		16C33B1B1BEFB9CB00A0DBE0 /* Build configuration list for PBXNativeTarget "ReactiveKit-watchOS" */ = {
			isa = XCConfigurationList;
			buildConfigurations = (
				16C33B1C1BEFB9CB00A0DBE0 /* Debug */,
				16C33B1D1BEFB9CB00A0DBE0 /* Release */,
			);
			defaultConfigurationIsVisible = 0;
			defaultConfigurationName = Release;
		};
		16C33B291BEFBA0100A0DBE0 /* Build configuration list for PBXNativeTarget "ReactiveKit-macOS" */ = {
			isa = XCConfigurationList;
			buildConfigurations = (
				16C33B2A1BEFBA0100A0DBE0 /* Debug */,
				16C33B2B1BEFBA0100A0DBE0 /* Release */,
			);
			defaultConfigurationIsVisible = 0;
			defaultConfigurationName = Release;
		};
		ECBCCDCA1BEB6B9A00723476 /* Build configuration list for PBXProject "ReactiveKit" */ = {
			isa = XCConfigurationList;
			buildConfigurations = (
				ECBCCDE21BEB6B9B00723476 /* Debug */,
				ECBCCDE31BEB6B9B00723476 /* Release */,
			);
			defaultConfigurationIsVisible = 0;
			defaultConfigurationName = Release;
		};
		ECBCCDE41BEB6B9B00723476 /* Build configuration list for PBXNativeTarget "ReactiveKit-iOS" */ = {
			isa = XCConfigurationList;
			buildConfigurations = (
				ECBCCDE51BEB6B9B00723476 /* Debug */,
				ECBCCDE61BEB6B9B00723476 /* Release */,
			);
			defaultConfigurationIsVisible = 0;
			defaultConfigurationName = Release;
		};
		ECBCCDE71BEB6B9B00723476 /* Build configuration list for PBXNativeTarget "ReactiveKit-Tests" */ = {
			isa = XCConfigurationList;
			buildConfigurations = (
				ECBCCDE81BEB6B9B00723476 /* Debug */,
				ECBCCDE91BEB6B9B00723476 /* Release */,
			);
			defaultConfigurationIsVisible = 0;
			defaultConfigurationName = Release;
		};
/* End XCConfigurationList section */
	};
	rootObject = ECBCCDC71BEB6B9A00723476 /* Project object */;
}<|MERGE_RESOLUTION|>--- conflicted
+++ resolved
@@ -1089,11 +1089,7 @@
 				GCC_WARN_UNUSED_VARIABLE = YES;
 				IPHONEOS_DEPLOYMENT_TARGET = 8.0;
 				MACOSX_DEPLOYMENT_TARGET = 10.10;
-<<<<<<< HEAD
 				MARKETING_VERSION = 3.17.0;
-=======
-				MARKETING_VERSION = 3.16.4;
->>>>>>> 0e553b1a
 				MTL_ENABLE_DEBUG_INFO = YES;
 				ONLY_ACTIVE_ARCH = YES;
 				SDKROOT = iphoneos;
@@ -1148,11 +1144,7 @@
 				GCC_WARN_UNUSED_VARIABLE = YES;
 				IPHONEOS_DEPLOYMENT_TARGET = 8.0;
 				MACOSX_DEPLOYMENT_TARGET = 10.10;
-<<<<<<< HEAD
 				MARKETING_VERSION = 3.17.0;
-=======
-				MARKETING_VERSION = 3.16.4;
->>>>>>> 0e553b1a
 				MTL_ENABLE_DEBUG_INFO = NO;
 				SDKROOT = iphoneos;
 				SWIFT_VERSION = 4.0;
