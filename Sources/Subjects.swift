//
//  The MIT License (MIT)
//
//  Copyright (c) 2016 Srdan Rasic (@srdanrasic)
//
//  Permission is hereby granted, free of charge, to any person obtaining a copy
//  of this software and associated documentation files (the "Software"), to deal
//  in the Software without restriction, including without limitation the rights
//  to use, copy, modify, merge, publish, distribute, sublicense, and/or sell
//  copies of the Software, and to permit persons to whom the Software is
//  furnished to do so, subject to the following conditions:
//
//  The above copyright notice and this permission notice shall be included in
//  all copies or substantial portions of the Software.
//
//  THE SOFTWARE IS PROVIDED "AS IS", WITHOUT WARRANTY OF ANY KIND, EXPRESS OR
//  IMPLIED, INCLUDING BUT NOT LIMITED TO THE WARRANTIES OF MERCHANTABILITY,
//  FITNESS FOR A PARTICULAR PURPOSE AND NONINFRINGEMENT. IN NO EVENT SHALL THE
//  AUTHORS OR COPYRIGHT HOLDERS BE LIABLE FOR ANY CLAIM, DAMAGES OR OTHER
//  LIABILITY, WHETHER IN AN ACTION OF CONTRACT, TORT OR OTHERWISE, ARISING FROM,
//  OUT OF OR IN CONNECTION WITH THE SOFTWARE OR THE USE OR OTHER DEALINGS IN
//  THE SOFTWARE.
//

import Foundation

/// A type that is both a signal and an observer.
public protocol SubjectProtocol: SignalProtocol, ObserverProtocol {
}

/// A type that is both a signal and an observer.
open class Subject<Element, Error: Swift.Error>: SubjectProtocol {
<<<<<<< HEAD
    
    private typealias Token = Int64
    private var nextToken: Token = 0
    
    private var observers: [(Token, Observer<Element, Error>)] = []
    
    public private(set) var isTerminated = false
    
    public let observersLock = NSRecursiveLock(name: "reactivekit.subject.observers-lock")
    public let dispatchLock = NSRecursiveLock(name: "reactivekit.subject.dispatch-lock")
    
    public let disposeBag = DisposeBag()
    
    public init() {}
    
    public func on(_ event: Event<Element, Error>) {
        dispatchLock.lock(); defer { dispatchLock.unlock() }
        guard !isTerminated else { return }
        isTerminated = event.isTerminal
        send(event)
=======

  private typealias Token = Int64
  private var nextToken: Token = 0

  private var observers: [(Token, Observer<Element, Error>)] = []

  public private(set) var isTerminated = false

  public let observersLock = NSRecursiveLock(name: "reactivekit.subject.observers-lock")
  public let dispatchLock = NSRecursiveLock(name: "reactivekit.subject.dispatch-lock")

  public let disposeBag = DisposeBag()

  public init() {}

  public func on(_ event: Event<Element, Error>) {
    dispatchLock.lock(); defer { dispatchLock.unlock() }
    guard !isTerminated else { return }
    isTerminated = event.isTerminal
    send(event)
  }

  open func send(_ event: Event<Element, Error>) {
    forEachObserver { $0(event) }
  }

  open func observe(with observer: @escaping Observer<Element, Error>) -> Disposable {
    observersLock.lock(); defer { observersLock.unlock() }
    willAdd(observer: observer)
    return add(observer: observer)
  }

  open func willAdd(observer: @escaping Observer<Element, Error>) {
  }

  private func add(observer: @escaping Observer<Element, Error>) -> Disposable {
    let token = nextToken
    nextToken = nextToken + 1

    observers.append((token, observer))

    return BlockDisposable { [weak self] in
      guard let me = self else { return }
      me.observersLock.lock(); defer { me.observersLock.unlock() }
      guard let index = me.observers.firstIndex(where: { $0.0 == token }) else { return }
      me.observers.remove(at: index)
>>>>>>> 9fb0c799
    }
    
    open func send(_ event: Event<Element, Error>) {
        forEachObserver { $0(event) }
    }
    
    open func observe(with observer: @escaping Observer<Element, Error>) -> Disposable {
        observersLock.lock(); defer { observersLock.unlock() }
        willAdd(observer: observer)
        return add(observer: observer)
    }
    
    open func willAdd(observer: @escaping Observer<Element, Error>) {
    }
    
    private func add(observer: @escaping Observer<Element, Error>) -> Disposable {
        let token = nextToken
        nextToken = nextToken + 1
        
        observers.append((token, observer))
        
        return BlockDisposable { [weak self] in
            guard let me = self else { return }
            me.observersLock.lock(); defer { me.observersLock.unlock() }
            guard let index = me.observers.index(where: { $0.0 == token }) else { return }
            me.observers.remove(at: index)
        }
    }
    
    private func forEachObserver(_ execute: (Observer<Element, Error>) -> Void) {
        for (_, observer) in observers {
            execute(observer)
        }
    }
}

extension Subject: BindableProtocol {
    
    public func bind(signal: Signal<Element, NoError>) -> Disposable {
        return signal
            .take(until: disposeBag.deallocated)
            .observeIn(.nonRecursive())
            .observeNext { [weak self] element in
                guard let s = self else { return }
                s.on(.next(element))
        }
    }
}

/// A subject that propagates received events to the registered observes.
public final class PublishSubject<Element, Error: Swift.Error>: Subject<Element, Error> {}

/// A subject that replies accumulated sequence of events to each observer.
public final class ReplaySubject<Element, Error: Swift.Error>: Subject<Element, Error> {
    
    private var buffer: ArraySlice<Event<Element, Error>> = []
    public let bufferSize: Int
    
    public init(bufferSize: Int = Int.max) {
        if bufferSize < Int.max {
            self.bufferSize = bufferSize + 1 // plus terminal event
        } else {
            self.bufferSize = bufferSize
        }
    }
    
    public override func send(_ event: Event<Element, Error>) {
        buffer.append(event)
        buffer = buffer.suffix(bufferSize)
        super.send(event)
    }
    
    public override func willAdd(observer: @escaping Observer<Element, Error>) {
        buffer.forEach(observer)
    }
}

/// A subject that replies latest event to each observer.
public final class ReplayOneSubject<Element, Error: Swift.Error>: Subject<Element, Error> {
    
    private var lastEvent: Event<Element, Error>? = nil
    private var terminalEvent: Event<Element, Error>? = nil
    
    public override func send(_ event: Event<Element, Error>) {
        if event.isTerminal {
            terminalEvent = event
        } else {
            lastEvent = event
        }
        super.send(event)
    }
    
    public override func willAdd(observer: @escaping Observer<Element, Error>) {
        if let event = lastEvent {
            observer(event)
        }
        if let event = terminalEvent {
            observer(event)
        }
    }
}


/// A subject that replies accumulated sequence of loading values to each observer.
public final class ReplayLoadingValueSubject<Val, LoadingError: Swift.Error, Error: Swift.Error>: Subject<LoadingState<Val, LoadingError>, Error> {
    
    private enum State {
        case notStarted
        case loading
        case loadedOrFailedAtLeastOnce
    }
    
    private var state: State = .notStarted
    private var buffer: ArraySlice<LoadingState<Val, LoadingError>> = []
    private var terminalEvent: Event<LoadingState<Val, LoadingError>, Error>? = nil
    
    public let bufferSize: Int
    
    public init(bufferSize: Int = Int.max) {
        self.bufferSize = bufferSize
    }
    
    public override func send(_ event: Event<LoadingState<Val, LoadingError>, Error>) {
        switch event {
        case .next(let loadingState):
            switch loadingState {
            case .loading:
                if state == .notStarted {
                    state = .loading
                }
            case .loaded:
                state = .loadedOrFailedAtLeastOnce
                buffer.append(loadingState)
                buffer = buffer.suffix(bufferSize)
            case .failed:
                state = .loadedOrFailedAtLeastOnce
                buffer = [loadingState]
            }
        case .failed, .completed:
            terminalEvent = event
        }
        super.send(event)
    }
    
    public override func willAdd(observer: @escaping Observer<LoadingState<Val, LoadingError>, Error>) {
        switch state {
        case .notStarted:
            break
        case .loading:
            observer(.next(.loading))
        case .loadedOrFailedAtLeastOnce:
            buffer.forEach { observer(.next($0)) }
        }
        if let event = terminalEvent {
            observer(event)
        }
    }
}

@available(*, deprecated, message: "All subjects now inherit 'Subject' that can be used in place of 'AnySubject'.")
public final class AnySubject<Element, Error: Swift.Error>: SubjectProtocol {
    private let baseObserve: (@escaping Observer<Element, Error>) -> Disposable
    private let baseOn: Observer<Element, Error>
    
    public let disposeBag = DisposeBag()
    
    public init<S: SubjectProtocol>(base: S) where S.Element == Element, S.Error == Error {
        baseObserve = base.observe
        baseOn = base.on
    }
    
    public func on(_ event: Event<Element, Error>) {
        return baseOn(event)
    }
    
    public func observe(with observer: @escaping Observer<Element, Error>) -> Disposable {
        return baseObserve(observer)
    }
}<|MERGE_RESOLUTION|>--- conflicted
+++ resolved
@@ -30,7 +30,6 @@
 
 /// A type that is both a signal and an observer.
 open class Subject<Element, Error: Swift.Error>: SubjectProtocol {
-<<<<<<< HEAD
     
     private typealias Token = Int64
     private var nextToken: Token = 0
@@ -51,54 +50,6 @@
         guard !isTerminated else { return }
         isTerminated = event.isTerminal
         send(event)
-=======
-
-  private typealias Token = Int64
-  private var nextToken: Token = 0
-
-  private var observers: [(Token, Observer<Element, Error>)] = []
-
-  public private(set) var isTerminated = false
-
-  public let observersLock = NSRecursiveLock(name: "reactivekit.subject.observers-lock")
-  public let dispatchLock = NSRecursiveLock(name: "reactivekit.subject.dispatch-lock")
-
-  public let disposeBag = DisposeBag()
-
-  public init() {}
-
-  public func on(_ event: Event<Element, Error>) {
-    dispatchLock.lock(); defer { dispatchLock.unlock() }
-    guard !isTerminated else { return }
-    isTerminated = event.isTerminal
-    send(event)
-  }
-
-  open func send(_ event: Event<Element, Error>) {
-    forEachObserver { $0(event) }
-  }
-
-  open func observe(with observer: @escaping Observer<Element, Error>) -> Disposable {
-    observersLock.lock(); defer { observersLock.unlock() }
-    willAdd(observer: observer)
-    return add(observer: observer)
-  }
-
-  open func willAdd(observer: @escaping Observer<Element, Error>) {
-  }
-
-  private func add(observer: @escaping Observer<Element, Error>) -> Disposable {
-    let token = nextToken
-    nextToken = nextToken + 1
-
-    observers.append((token, observer))
-
-    return BlockDisposable { [weak self] in
-      guard let me = self else { return }
-      me.observersLock.lock(); defer { me.observersLock.unlock() }
-      guard let index = me.observers.firstIndex(where: { $0.0 == token }) else { return }
-      me.observers.remove(at: index)
->>>>>>> 9fb0c799
     }
     
     open func send(_ event: Event<Element, Error>) {
@@ -123,7 +74,7 @@
         return BlockDisposable { [weak self] in
             guard let me = self else { return }
             me.observersLock.lock(); defer { me.observersLock.unlock() }
-            guard let index = me.observers.index(where: { $0.0 == token }) else { return }
+            guard let index = me.observers.firstIndex(where: { $0.0 == token }) else { return }
             me.observers.remove(at: index)
         }
     }
